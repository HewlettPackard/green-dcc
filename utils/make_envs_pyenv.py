--- conflicted
+++ resolved
@@ -5,14 +5,8 @@
 import pandas as pd
 
 from envs.bat_env_fwd_view import BatteryEnvFwd as battery_env_fwd
-<<<<<<< HEAD
-# from envs.carbon_ls import CarbonLoadEnv
 from envs.carbon_lsv2 import CarbonLoadEnv
-from envs.dc_gym import dc_gymenv, dc_gymenv_standalone
-=======
-from envs.carbon_ls import CarbonLoadEnv
 from envs.dc_gym import dc_gymenv
->>>>>>> a2857efd
 from utils.utils_cf import get_init_day
 
 import envs.datacenter as DataCenter
