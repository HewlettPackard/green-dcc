# Multi-Data Center Sustainable Scheduling Benchmark

## 1. Introduction

The rapid growth of large-scale AI and machine learning workloads in globally distributed data centers has brought with it unprecedented computing power and, with it, an ever-increasing carbon footprint. Today’s hyperscale training jobs routinely consume megawatt‑hours of electricity and generate tonnes of CO₂, driven not only by the compute itself but also by the energy and cooling required to keep racks humming. At the same time, modern cloud providers span dozens of regions with wildly varying grid carbon intensities, wholesale electricity prices, and inter‑datacenter network characteristics.

Existing schedulers and benchmarks tend to focus on either local resource utilization, energy cost, or carbon intensity in isolation. None capture the full picture of geo‑temporal trade‑offs: the fact that one site may be greener at 2 AM but more expensive at 2 PM, while another site has cheaper power but sits on a carbon‑intensive grid, or suffers from high network latency and limited throughput. To make sustainable AI scheduling truly realistic, a benchmark must tie together five dimensions simultaneously:
- **Geographic diversity** (multi‑region cloud / edge locations)  
- **Time‑of‑day dynamics** (15‑minute resolution of prices, carbon, weather)  
- **Energy pricing** (normalized \$ / kWh from heterogeneous markets)  
- **Grid carbon intensity** (region‑specific gCO₂eq / kWh)  
- **Network transfer** (per‑GB cost, serialization + propagation delay)

<<<<<<< HEAD
We introduce **SustainCluster** (“Green Data‑Center Cluster”), an open‑source benchmark and Gym‑compatible simulation environment designed to fill this gap. SustainCluster provides:
=======
We introduce **SustainCluster** (“Sustainable Data‑Center Cluster”), an open‑source benchmark and Gym‑compatible simulation environment designed to fill this gap. SustainCluster provides:
>>>>>>> 05161466
1. A **reproducible**, end‑to‑end pipeline from real‑world datasets (Alibaba GPU trace, Open‑Meteo, Electricity Maps, cloud bandwidth pricing) to RL‑ready scenarios.  
2. A **centralized global scheduler** that observes system‑wide state and issues “defer or assign” global decisions every 15 minutes.  
3. A **full physics‑informed datacenter model** (CPU/GPU power curves, thermal response, HVAC proxy) coupled with transmission‑aware routing (cost + delay).  
4. A **modular reward engine** supporting single or multi‑objective optimization (energy cost, carbon emissions, SLA adherence, transfer overhead).

By proposing SustainCluster, we aim to foster among the scientific community and enterprises a common testbed for sustainable scheduling of AI workloads that captures the nuanced, geo‑temporal trade‑offs of modern cloud workloads must overcome.

<p align="center">
  <img src="assets/figures/global_map.svg" alt="Geo-Distributed Data Centers" width="1000"/>
</p>

# Table of Contents
- [Multi-Data Center Sustainable Scheduling Benchmark](#multi-data-center-sustainable-scheduling-benchmark)
  - [1. Introduction](#1-introduction)
- [Table of Contents](#table-of-contents)
  - [2. Features \& Highlights](#2-features--highlights)
  - [3. Benchmark Design](#3-benchmark-design)
    - [3.1 State, Action \& Reward Overview](#31-state-action--reward-overview)
    - [3.2 Supported Optimization Objectives](#32-supported-optimization-objectives)
    - [3.3 Task Lifecycle \& Routing Penalty (cost + delay)](#33-task-lifecycle--routing-penalty-cost--delay)
    - [3.4 Time Granularity](#34-time-granularity)
  - [4. Real‑World Datasets \& Visualizations](#4-realworld-datasets--visualizations)
    - [4.1 AI Workloads (Alibaba GPU Cluster Trace)](#41-ai-workloads-alibaba-gpu-cluster-trace)
    - [4.2 Electricity Prices](#42-electricity-prices)
    - [4.3 Carbon Intensity](#43-carbon-intensity)
    - [4.4 Weather](#44-weather)
    - [4.5 Transmission Costs (per‑GB)](#45-transmission-costs-pergb)
    - [4.6 Dataset Visualizations](#46-dataset-visualizations)
  - [5. Supported Locations \& Custom Regions](#5-supported-locations--custom-regions)
  - [6. Datacenter Modeling](#6-datacenter-modeling)
    - [6.1 Short Explanation of the DC Models](#61-short-explanation-of-the-dc-models)
    - [6.2 Customizing Datacenter](#62-customizing-datacenter)
    - [6.3 Modeling Details](#63-modeling-details)
  - [7. Environment \& API](#7-environment--api)
    - [7.1 Observations](#71-observations)
    - [7.2 Actions \& Deferral](#72-actions--deferral)
    - [7.3 Task Origin Logic](#73-task-origin-logic)
    - [7.4 SLA Modeling](#74-sla-modeling)
    - [7.5 Transmission Delay Model](#75-transmission-delay-model)
  - [8. Modular Reward System](#8-modular-reward-system)
    - [8.1 Built-in Reward Functions](#81-built-in-reward-functions)
    - [8.2 Composite \& Custom Rewards](#82-composite--custom-rewards)
  - [9. Code Organization](#9-code-organization)
    - [9.1 Code Architecture](#91-code-architecture)
    - [9.2 Directory Structure](#92-directory-structure)
  - [10. Quickstart \& Examples](#10-quickstart--examples)
    - [10.1 Installation](#101-installation)
    - [10.2 Training (SAC + Configs)](#102-training-sac--configs)
    - [10.3 Monitoring (TensorBoard)](#103-monitoring-tensorboard)
    - [10.4 Checkpointing](#104-checkpointing)
  - [11. Evaluation \& Demo](#11-evaluation--demo)
    - [11.1 Rule-based vs RL Evaluation](#111-rule-based-vs-rl-evaluation)
    - [11.2 Google Colab Notebook](#112-google-colab-notebook)
    - [11.3 Key Benchmark Metrics / Dashboard](#113-key-benchmark-metrics--dashboard)
  - [12. Planned Features \& Roadmap](#12-planned-features--roadmap)
  - [13. Citation, License \& Contributors](#13-citation-license--contributors)
    - [13.1 Citation / Credits](#131-citation--credits)
    - [13.2 License](#132-license)
    - [13.3 Contributors](#133-contributors)
  
## 2. Features & Highlights

SustainCluster provides a comprehensive and realistic benchmark environment for developing and evaluating sustainable task scheduling algorithms across geo-distributed data centers. Key features include:

*   **Rich Real-World Data Integration:** Incorporates time-series data for **over 20 global locations**, including:
    *   **AI Workloads:** Based on the Alibaba Cluster Trace 2020 GPU dataset.
    *   **Electricity Prices:** Sourced from Electricity Maps, GridStatus, and regional operators.
    *   **Grid Carbon Intensity:** Real gCO₂eq/kWh data from Electricity Maps.
    *   **Weather Data:** From Open-Meteo for temperature-aware cooling models.
    *   **Transmission Costs:** Region-to-region per-GB pricing from AWS, GCP, and Azure.

*   **Physics-Informed Datacenter Modeling:** Simulates detailed energy consumption within each datacenter, including CPU/GPU/Memory power draw based on utilization, and a temperature-aware cooling/HVAC proxy model grounded in established thermal dynamics.
*   **Transmission-Aware Routing (Cost & Delay):** Accounts for both monetary transfer costs (per-GB pricing) and realistic transmission delays calculated using empirical inter-datacenter throughput and RTT data (based on [Persico et al. (IEEE GLOBECOM 2016)](https://www.sciencedirect.com/science/article/abs/pii/S138912861630353X)), impacting task arrival times at remote sites.
*   **Centralized Global Scheduler Simulation:** Models a scheduler overseeing multiple distributed data centers, making dispatch or deferral decisions for incoming tasks based on global system state.
*   **Gymnasium-Compatible Environment:** Offers a standard Reinforcement Learning interface (`TaskSchedulingEnv`) compatible with common RL libraries, facilitating agent development and evaluation.
*   **Flexible Multi-Objective Optimization:** Features a modular reward system enabling users to define custom reward functions or combine built-in components (e.g., energy cost, carbon emissions, SLA violations, transmission overhead) with configurable weights.
*   **Support for Diverse Schedulers:** Natively supports training Deep RL agents (with SAC example) and includes a suite of rule-based controllers (e.g., lowest carbon, lowest price, most available) for baseline comparisons.
*   **Extensible and Configurable:** Designed with modularity, allowing users to easily customize datacenter configurations, add new locations, define new reward structures, or integrate custom scheduling policies.
*   **Reproducible Scenarios:** Enables consistent experimental setups through configuration files and seeding, crucial for benchmarking research.

## 3. Benchmark Design
SustainCluster simulates a centralized global task scheduler interacting with a cluster of geographically distributed data centers. At each time step, the simulation proceeds as follows:

1.  **Task Generation:** New AI tasks (derived from the real-world trace) may arrive at their designated origin datacenters based on a population and time-zone probabilistic model. Any tasks previously time-deferred are also reconsidered.
2.  **Observation:** The central agent (scheduler) observes the current global state, including time, environmental factors (price, carbon intensity), the state of each datacenter (resource availability, load), and the details of all pending tasks (requirements, origin, deadline).
3.  **Action:** For *each* pending task, the agent decides whether to **defer** it to the next timestep or **assign** it to one of the `N` available datacenters for execution.
4.  **Routing & Delay:** When a task is assigned to a remote datacenter (different from its origin), the system calculates and tracks associated transmission impacts:
    *   **Cost:** Monetary cost based on per-GB cloud provider rates (see Section 4.5).
    *   **Energy:** Estimated using a fixed factor (currently 0.06 kWh/GB based on findings in [Aslan et al., 2017](https://doi.org/10.1111/jiec.12630)) multiplied by the task's data size (`bandwidth_gb`).
    *   **Carbon Emissions:** Calculated as Transmission Energy × Origin Grid Carbon Intensity (using real-time data for the origin DC's location).
    *   **Delay:** Computed using serialization + propagation time based on empirical data ([Persico et al., 2016](https://doi.org/10.1109/GLOCOM.2016.7841498)). See Section 7.5 for the formula.
    The task is held "in transit" during this delay and only becomes available for execution at the destination DC after it elapses.
5.  **Execution & State Update:** Each datacenter attempts to schedule its queued tasks based on resource availability. Internal models simulate **energy consumption, carbon emissions, and thermal dynamics**. The global clock advances by 15 minutes.
6.  **Reward Calculation:** A scalar reward signal is computed based on the outcomes of the timestep (e.g., total cost, emissions, SLA violations) according to the configured reward function.

This cycle repeats, allowing RL agents or rule-based controllers to learn or apply scheduling policies that optimize long-term objectives.


### 3.1 State, Action & Reward Overview

*   **State Observation:** The environment provides a detailed observation at each step `t`. This observation is structured as a **list**, where each element corresponds to one of the `k_t` currently pending tasks.
    *   **Per-Task Vector:** By default (`_get_obs` in `TaskSchedulingEnv`), the vector for each pending task `i` contains:
        *   **Global Time Features:** Sine/cosine encoding of the day of the year and hour of the day (4 features).
        *   **Task-Specific Features:** Origin DC ID, CPU core requirement, GPU requirement, estimated duration, and time remaining until SLA deadline (5 features).
        *   **Per-Datacenter Features:** For each of the `N` datacenters: available CPU %, available GPU %, available Memory %, current carbon intensity (kgCO₂/kWh), and current electricity price ($/kWh) (5 * `N` features).
    *   **Variable State Shape:** The full observation `s_t` returned by `env.step()` or `env.reset()` is this list of `k_t` vectors. Since the number of pending tasks `k_t` changes from one timestep to the next (i.e., `k_t` may differ from `k_{t+1}`), the overall **shape of the state observation varies across timesteps**. For example, `s_t` might be a list of 10 vectors (10 tasks), while `s_{t+1}` might be a list of 5 vectors (5 tasks). In general, `s_t` has a shape of `(k_t, 4 + 5 + 5 * N)`, where `N` is the number of datacenters.
    *   **Handling Variability:** Standard RL algorithms often assume fixed-size observations.
        *   The provided *off-policy* SAC example handles this using a replay buffer (`FastReplayBuffer`) that pads the list of observations up to a `max_tasks` length and uses masking during batch processing.
        *   *On-policy* algorithms like A2C can handle this without padding by processing the list of tasks sequentially during rollouts and using appropriate aggregation for the value function.
    *   **Customization:** Users can easily modify `_get_obs` to include other available information from `self.cluster_manager.datacenters` (e.g., pending queue lengths, detailed thermal state, forecasted carbon intensity) or `self.current_tasks` (the current pending tasks) to extract task-specific features to create custom state representations tailored to their specific agent architecture, scheduling strategy or reward function.

*   **Action Space:** At each timestep `t`, the agent is presented with a list of `k_t` pending tasks. For **each task** in this list, the agent must output a single discrete action `a_i` from the set `{0, 1, ..., N}`:
    *   `a_i = 0`: **Defer** the i-th task. The task is held and reconsidered in the next 15-minute timestep.
    *   `a_i = j` (where `1 ≤ j ≤ N`): **Assign** the i-th task to datacenter `j`. The task is sent towards that DC's queue (potentially incurring transmission cost and delay if `j` is different to the DC task's origin).
    *   Therefore, the agent needs to produce a sequence of `k_t` actions in total at step `t`. As `k_t` varies, this constitutes a **variable-length action requirement** per timestep. Refer to the State Observation section for how the provided RL agent examples handle this variability.

*   **Reward Signal:** After all actions for a timestep are taken and the simulation advances, a single, global scalar reward `r_t` is returned. This reward is calculated by a configurable `RewardFunction` (see Section 8). This function aggregates various performance and sustainability metrics based on user-defined weights and objectives, such as minimizing operational costs, carbon footprint, energy consumption, or SLA violations.


### 3.2 Supported Optimization Objectives
SustainCluster allows users to optimize for various objectives, either individually or combined through the modular reward system. Key optimizable metrics tracked by the simulator include:

*   Total operational energy cost (USD) across all datacenters.
*   Total energy consumption (kWh).
*   Total carbon emissions (kg CO₂eq) from compute, cooling, and data transmission.
*   Number or severity of Service Level Agreement (SLA) violations.
*   Total inter-datacenter data transmission costs (USD).
*   Resource utilization efficiency (e.g., minimizing idle power).
*   Multi-objective combinations balancing these factors (e.g., minimizing cost subject to an emissions cap).


### 3.3 Task Lifecycle & Routing Penalty (cost + delay)
When the scheduler assigns a task originating at DC `A` to a remote destination DC `B`, the following steps occur:

1.  **Transmission Cost:** An immediate monetary cost is calculated based on the task's data size (`bandwidth_gb`) and the per-gigabyte egress/transfer cost between the origin and destination regions (using cloud provider pricing tiers from AWS, Azure, GCP). This cost can be included in the reward calculation.
2.  **Transmission Delay Calculation:** A network delay is computed using the formula:
    `delay (s) = (task_size_GB * 8000 / throughput_Mbps) + (RTT_ms / 1000)`
    where `throughput_Mbps` and `RTT_ms` are empirically measured values between the macro-regions (EU, US, SA, AP) based on Persico et al. (2016). This captures both serialization time (dependent on data size and effective bandwidth) and propagation time.
3.  **In-Transit Hold:** The task is conceptually held "in transit". It does not immediately appear in DC `B`'s queue.
4.  **Delayed Enqueue:** Only after `delay` seconds have passed (potentially spanning multiple 15-minute simulation steps) does the task arrive and get added to the pending queue at the destination datacenter (DC `B`), becoming eligible for execution. This accurately models the real-world impact of network latency on task start times.

### 3.4 Time Granularity

SustainCluster operates on a **15-minute timestep**. This granularity was chosen carefully to balance realism and simulation efficiency:

*   **Data Availability:** Key real-world data sources like Electricity Maps (carbon intensity) and grid APIs (electricity prices) typically provide data at 15-minute or hourly intervals.
*   **Cloud Billing:** Major cloud providers often bill compute resources in increments of minutes (sometimes 1, 5, or 15), making 15-minute scheduling decisions relevant for cost optimization.
*   **Operational Cadence:** Large-scale cluster scheduling and resource planning often happen at coarser intervals than per-second or per-minute to reduce overhead and smooth out load variations.
*   **Thermal Inertia:** Datacenter cooling systems (HVAC, chillers) have significant thermal inertia. Their response to changes in load or setpoints occurs over minutes, not seconds. Simulating at a 15-minute interval allows for stable tracking of these thermal dynamics without excessive computational cost or noise.
*   **Supporting Literature:** Several studies on data center energy optimization, cooling control, and job scheduling using RL have successfully employed similar time granularities (e.g., 5-15 minutes) to model system dynamics effectively.
This timestep design is **backed by multiple studies** in the field:

- *DeepEE: Joint Optimization of Job Scheduling and Cooling Control*, ICDCS 2019  
  https://doi.org/10.1109/ICDCS.2019.00070  
  → RL agent jointly controls job placement and cooling actions; the system is updated in aggregated time steps to manage interactions.

- *Green Data Center Cooling Control via Physics-guided Safe Reinforcement Learning*, ACM Transactions on Cyber-Physical Systems (2023)  
  https://doi.org/10.1145/3582577  
  → Uses physics-informed RL on cooling systems, with control cycles aligned to 15-minute windows for safe and stable adaptation.

- *Peak Shaving in Data Centers with Deep Reinforcement Learning*, Oregon State University  
  https://ir.library.oregonstate.edu/concern/graduate_thesis_or_dissertations/nc580v28w  
  → Applies RL to schedule peak power reductions using 15-minute windows based on grid signals.

- *Energy Efficient Control of Data Center HVAC Systems using Reinforcement Learning*, University of Twente (2024)  
  → Shows that minute-level control is impractical due to thermal inertia; uses coarser control cycles for stable performance.

- *Energy Efficient Scheduling of Servers with Multi-Sleep Modes*, IEEE TCC 2020  
  https://doi.org/10.1109/TCC.2018.2834376  
  → Models energy transitions and sleep states using coarse time intervals to minimize server wake/sleep cycles.

## 4. Real‑World Datasets & Visualizations
SustainCluster integrates multiple real-world datasets to create realistic and challenging scheduling scenarios that reflect the dynamic nature of global infrastructure and environmental factors.

Summary table of datasets:
| Dataset | Source | Description |
| ------- | ------ | ----------- |
| AI Workloads | Alibaba Cluster Trace 2020 | Real-world GPU workload traces from Alibaba's data centers. |
| Electricity Prices | Electricity Maps, GridStatus | Real-time electricity prices for various regions. |
| Carbon Intensity | Electricity Maps | Real-time carbon intensity data (gCO₂eq/kWh) for various regions. |
| Weather | Open-Meteo | Real-time weather data (temperature, humidity) for cooling proxy. |
| Transmission Costs | AWS, GCP, Azure | Per-GB transfer costs between regions. |

### 4.1 AI Workloads (Alibaba GPU Cluster Trace)

*   **Source:** We use the [Alibaba Cluster Trace 2020](https://github.com/alibaba/clusterdata/tree/master/cluster-trace-gpu-v2020), a real-world dataset of GPU jobs from a large production cluster operated by Alibaba PAI (Platform for AI). It covers two months (July–August 2020), including over **6,500 GPUs** across **~1800 machines**. This trace contains **training and inference jobs** using frameworks like TensorFlow, PyTorch, and Graph-Learn. These jobs span a wide range of machine learning workloads, and each job may consist of multiple tasks with multiple instances.
*   **Preprocessing:** To prepare the trace for long-term sustainable scheduling simulation, we perform several preprocessing steps:
    *   **Filtering:** Remove very short tasks, keeping only those ≥ 15 minutes (typical of substantial training or inference workloads).
    *   **Temporal Extension:** Extend the 2-month trace to cover a full year by replicating observed daily and weekly patterns.
    *   **Origin Assignment:** Assign a **probabilistic origin** datacenter to each task based on regional **population** weights and local **time-of-day** activity boosts (simulating higher generation during business hours). See Section 7.3 for details.
    *   **Grouping:** Aggregate tasks into 15-minute intervals based on their arrival times to align with the simulation timestep.
*   **Dataset Format (After Cleaning):** The cleaned dataset is saved as a Pandas `.pkl` DataFrame file with the following structure:

| interval_15m       | tasks_matrix                                           |
|--------------------|--------------------------------------------------------|
| 2020-03-01 08:00   | [[job1, tstart, tend, start_dt, duration, cpu, gpu, mem, gpu_mem, bw, day_name, day_num], ...] |
| 2020-03-01 08:15   | [[jobN, tstart, tend, start_dt, duration, cpu, gpu, mem, gpu_mem, bw, day_name, day_num], ...] |
| ...                | ...                                                    |


Where:
- `interval_15m`: The 15-minute time window (UTC) when the task starts.
- `tasks_matrix`: A NumPy array representing all tasks in that interval. Each task row includes:
  1. **job_id**: Unique task identifier.
  2. **start_time**: Start timestamp (Unix).
  3. **end_time**: End timestamp (Unix).
  4. **start_dt**: UTC datetime of start.
  5. **duration_min**: Task duration in minutes.
  6. **cpu_usage**: Number of CPU cores requested (e.g., `600.0` -> 6 cores).
  7. **gpu_wrk_util**: Number of GPUs requested (e.g., `50.0` -> 0.5 GPUs).
  8. **avg_mem**: Memory used (GB).
  9. **avg_gpu_wrk_mem**: GPU memory used (GB).
  10. **bandwidth_gb**: Estimated input data size (GB).
  11. **weekday_name**: Day name (e.g., Monday).
  12. **weekday_num**: Integer from 0 (Monday) to 6 (Sunday).

>   **Resource Normalization:**
> In the original Alibaba dataset, both CPU and GPU requirements are stored as percentages:
> - `600.0` = 6 vCPU cores  
> - `50.0` = 0.5 GPUs  
>  
> We keep this representation in the `.pkl` file. However, during task extraction and simulation, we normalize these values into actual hardware units using the logic in `extract_tasks_from_row()` (located in `workload_utils.py`):

```python
job_name = task_data[0]
duration = float(task_data[4])
cores_req = float(task_data[5]) / 100.0    # Convert percentage to core count
gpu_req = float(task_data[6]) / 100.0    # Convert percentage to GPU count
mem_req = float(task_data[7])            # Memory in GB
bandwidth_gb = float(task_data[8])       # Data transfer size in GB

task = Task(job_name, arrival_time, duration, cores_req, gpu_req, mem_req, bandwidth_gb)
tasks.append(task)
```

This transformation allows for more intuitive interpretation and visualization.

### 4.2 Electricity Prices
*   **Sources:** Real historical electricity price data is collected from various sources, including [Electricity Maps](https://www.electricitymaps.com/), [GridStatus.io](https://gridstatus.io/), and regional Independent System Operator (ISO) APIs (e.g., CAISO, NYISO, ERCOT, OMIE).
*   **Coverage:** Data covers the years 2020–2024 for over 20 global regions corresponding to the supported datacenter locations.
*   **Standardization:** Prices are cleaned, converted to a standard format (UTC timestamp, USD/MWh), and aligned with the simulation's 15-minute intervals. For simulation purposes, prices are typically normalized further (e.g., to USD/kWh).
*   **Storage:** Data is organized by region and year in CSV files located under `data/electricity_prices/standardized/`. See `data/electricity_prices/README.md` for details.

### 4.3 Carbon Intensity
*   **Source:** Grid carbon intensity data (measuring the grams of CO₂ equivalent emitted per kilowatt-hour of electricity consumed) is sourced from the [Electricity Maps API](https://www.electricitymaps.com/).
*   **Coverage:** Provides historical data (2021–2024) for the supported global regions.
*   **Resolution:** Data is typically available at hourly or sub-hourly resolution and is aligned with the simulation's 15-minute timestep.
*   **Units:** Stored and used as gCO₂eq/kWh.

### 4.4 Weather
*   **Source:** Historical weather data, primarily air temperature and potentially wet-bulb temperature (relevant for certain cooling models), is obtained via the [Open-Meteo API](https://open-meteo.com/).
*   **Coverage:** Data covers the years 2021–2024 for the supported datacenter locations.
*   **Usage:** Temperature data directly influences the simulated efficiency and energy consumption of datacenter cooling systems (HVAC).

### 4.5 Transmission Costs (per‑GB)
*   **Sources:** Inter-region data transfer costs are based on publicly available pricing information from major cloud providers: [AWS](https://aws.amazon.com/ec2/pricing/on-demand/), [GCP](https://cloud.google.com/vpc/pricing), and [Azure](https://azure.microsoft.com/en-us/pricing/details/bandwidth/).
*   **Format:** We compile this information into matrices representing the cost (in USD) to transfer 1 GB of data between different cloud regions. The specific matrix used depends on the `cloud_provider` configured in the simulation.
*   **Storage:** These cost matrices are typically stored as CSV files within the `data/` directory and loaded by the `transmission_cost_loader.py` utility.

### 4.6 Dataset Visualizations
To provide insights into the characteristics of the integrated datasets, the repository includes several visualizations (located in `assets/figures/` and generated by scripts like `plot_alibaba_workload_stats.py`).

*   **Workload Characteristics:**
    *   *Task Duration Distribution:* Shows the distribution of task lengths.

      <p align="center">
        <img src="assets/figures/alibaba_task_durations.svg" alt="Task Duration Distribution" width="50%">
      </p>

    *   *Resource Usage Distributions:* Illustrate the distribution of CPU, GPU, memory, and bandwidth requirements per task.

      <p align="center">
        <img src="assets/figures/alibaba_resource_usage.svg" alt="Resource Usage Distributions" width="90%">
      </p>

    *   *Temporal Patterns (Heatmap):* Visualize task arrival rates across different hours of the day and days of the week.

      <p align="center">
        <img src="assets/figures/alibaba_task_count_heatmap.svg" alt="Task Load Heatmap" width="50%">
      </p>

    *   *Temporal Patterns (Boxplots):* Show hourly distribution of resource requests.

      <p align="center">
        <img src="assets/figures/alibaba_hourly_cpu_requests.svg" alt="Hourly CPU Requests" width="90%">
        <br><br>
        <img src="assets/figures/alibaba_hourly_gpu_requests.svg" alt="Hourly GPU Requests" width="90%">
        <br><br>
        <img src="assets/figures/alibaba_hourly_memory_requests.svg" alt="Hourly Memory Requests" width="90%">
      </p>

    *   *Gantt Chart Sample:* Provides a visual timeline of task execution, colored by resource usage.

      <p align="center">
        <img src="assets/figures/alibaba_task_gantt_resources.svg" alt="Task Gantt Chart" width="90%">
      </p>

*   **Environmental Factors:**
    *   *Temperature Trends:* Line plots showing average daily temperatures across different regions.

      <p align="center">
        <img src="assets/figures/temperature_trends.svg" alt="Temperature Trends" width="75%"/>
      </p>
      <p align="center">
        <em>Average daily temperature across selected datacenter regions (°C)</em>
      </p>

    *   *Carbon Intensity Trends:* Line plots showing average daily carbon intensity and average hourly profiles.

      <p align="center">
        <img src="assets/figures/carbon_intensity_trends.svg" alt="Carbon Intensity Trends" width="75%"/>
      </p>
      <p align="center">
        <em>Average daily carbon intensity across selected datacenter regions (gCO₂eq/kWh)</em>
      </p>
      <p align="center">
        <img src="assets/figures/carbon_intensity_variation.svg" alt="Carbon Intensity Daily Variation" width="75%"/>
      </p>
      <p align="center">
        <em>Average hourly carbon intensity profile over a typical day (UTC time)</em>
      </p>

    *   *Electricity Price Hourly Profiles:* Plots showing average price for each hour of the day.

      <p align="center">
        <img src="assets/figures/electricity_price_patterns.svg" alt="Electricity Price Trends" width="75%"/>
      </p>
      <p align="center">
        <em>Average hourly electricity price profile over a typical day (UTC time)</em>
      </p>

These visualizations help understand the input data driving the simulation and the potential opportunities and challenges for sustainable scheduling algorithms.


## 5. Supported Locations & Custom Regions

SustainCluster includes integrated real-world data (electricity price, carbon intensity, weather) for a growing list of **over 20 global locations**. Use the following `location` codes within your `datacenters.yaml` configuration file to associate a simulated datacenter with these datasets.

The table below shows the built-in locations, the corresponding cloud provider region used for **transmission cost** lookups (based on `utils/transmission_region_mapper.py`), and the macro-cluster used for **transmission delay** lookups (based on `data/network_cost/network_delay.py`). Data availability (Price=P, Carbon Intensity=CI, Weather=W) is indicated based on files present in the `data/` directory (dynamic API calls may supplement missing files).

| Code         | Region / Market                          | Data | Cloud Region Mapping (for Cost) (GCP / AWS / Azure) | Macro-Cluster (for Delay) |
| :----------- | :------------------------------------------- | :--- | :-------------------------------------------------- | :------------------------ |
| US-NY-NYIS   | New York (NYISO)                         | P,CI,W | `us-east1` / `us-east-1` / `East US`                | US                        |
| US-CAL-CISO  | California (CAISO)                       | P,CI,W | `us-west1` / `us-west-1` / `West US`                | US                        |
| US-TEX-ERCO  | Texas (ERCOT)                            | P,CI,W | `us-central1`\* / `us-east-1-dwf-1` / `South Central US` | US                        |
| US-MIDA-PJM  | PJM Interconnection (Mid-Atlantic US)    | P,CI,W | `us-central1`\* / `us-east-1-dwf-1` / `South Central US` | US                 |
| CA-ON        | Ontario (IESO)                           | P,CI,W | `us-east1`\* / `ca-central-1` / `Canada Central`      | US                        |
| BR-SP        | Brazil - São Paulo (ONS)                 | P,CI,W | `southamerica-east1` / `sa-east-1` / `Brazil South`   | SA                        |
| CL-SIC       | Chile (CDEC-SIC)                         | P,CI,W | `southamerica-east1` / `us-east-1-chl-1` / `Chile North` | SA                        |
| DE-LU        | Germany + Luxembourg (ENTSO-E)           | P,CI,W | `europe-west1` / `eu-central-1` / `Germany West Central` | EU                        |
| FR           | France (ENTSO-E)                         | P,(CI),W | `europe-west4` / `eu-west-3` / `France Central`     | EU                        |
| ES           | Spain (OMIE)                             | P,(CI),(W) | `europe-west1` / `eu-south-1` / `Spain Central`       | EU                        |
| PT           | Portugal (OMIE)                          | P,(CI),(W) | `europe-west1` / `eu-south-1` / `Portugal North`      | EU                        |
| BE           | Belgium (ENTSO-E)                        | P,(CI),(W) | `europe-west1` / `eu-west-1` / `West Europe`        | EU                        |
| NL           | Netherlands (ENTSO-E)                    | P,(CI),(W) | `europe-west1` / `eu-west-1` / `North Europe`         | EU                        |
| AT           | Austria (ENTSO-E)                        | P,(CI),(W) | `europe-west4` / `eu-central-1` / `Austria East`      | EU                        |
| CH           | Switzerland (ENTSO-E)                    | P,(CI),(W) | `europe-west4` / `eu-central-1` / `Switzerland North` | EU                        |
| SG           | Singapore (USEP)                         | P,CI,W | `asia-southeast1` / `ap-southeast-1` / `Southeast Asia` | AP                        |
| JP-TK        | Japan - Tokyo Area (JEPX)                | P,CI,W | `asia-northeast1` / `ap-northeast-1` / `Japan East`   | AP                        |
| KR           | South Korea (KPX)                        | P,CI,W | `asia-northeast1` / `ap-northeast-2` / `Korea Central`  | AP                        |
| IN-WE        | India - Mumbai (POSOCO)                  | P,CI,W | `asia-south1` / `ap-south-1` / `Central India`      | AP                        |
| AU-NSW       | Australia - New South Wales (AEMO)       | P,CI,W | `australia-southeast1` / `ap-southeast-2` / `Australia East` | AP                        |
| AU-VIC       | Australia - Victoria (AEMO)              | P,CI,W | `australia-southeast1` / `ap-southeast-2` / `Australia East` | AP                        |
| ZA           | South Africa (Eskom)                     | P,CI,W | `africa-south1`\* / `af-south-1` / `South Africa North` | SA \*\*\*             |

*(\* Approximation used where direct mapping isn't available. \*\* Africa (AF) cluster may use default/proxy values if not explicitly in the Persico et al. delay data.)*

*Data Availability: P=Price, CI=Carbon Intensity, W=Weather (based on files in `data/`). Parentheses indicate data might be partially missing.*
*(\* Approximation used in the code where a direct mapping isn't available.)*
*(\*\*\* Based on current code (`network_delay.py`), South African regions map to the `SA` macro-cluster for delay calculations.)*

We plan to continuously expand this list in future releases.
➡️ Have a region you'd like to see supported? Open an issue or submit a PR!

**How to Add Custom Locations or Regions:**

While SustainCluster provides data for these common locations, the framework is designed to be extensible:

1.  **Define New Location Code:** Add a new entry in `datacenters.yaml` with a unique `location` code (e.g., `"My-Custom-Region"`).
2.  **Provide Data:** Place corresponding time-series data files (electricity price, carbon intensity, weather) into the respective subdirectories within `data/` (e.g., `data/electricity_prices/standardized/My-Custom-Region/2023/...`). Ensure the format matches the existing files.
3.  **Map to Transmission Region:** Update the mapping logic (likely found in `utils/transmission_region_mapper.py` or similar configuration) to associate your new `location` code with:
    *   A cloud provider region (e.g., `us-west-2`) used for looking up per-GB transmission costs from the provider's matrix (e.g., `data/network_cost/aws_transmission_costs.csv`).
    *   A macro-cluster (`EU`, `US`, `SA`, `AP`) used for looking up empirical delay parameters (throughput/RTT) from the Persico et al. data integrated into `data/network_cost/network_delay.py`.
4.  **(Optional) Custom Transmission Data:** If the default cloud provider costs or empirical delay data do not suit your needs, you can modify the loading functions (e.g., `utils/transmission_cost_loader.py`, `data/network_cost/network_delay.py`) to point to your own custom CSV files containing region-to-region costs or delay parameters.

This flexibility allows researchers to adapt SustainCluster to specific geographical footprints or network assumptions beyond the initially provided datasets.

## 6. Datacenter Modeling

Each simulated datacenter within SustainCluster incorporates a physics-informed model to estimate energy consumption, carbon emissions, and thermal behavior based on the scheduled workload and environmental conditions.

### 6.1 Short Explanation of the DC Models

The datacenter model operates in layers, capturing the relationship between IT workload, power draw, heat generation, and cooling requirements:

*   **IT Power Modeling:**
    *   **CPU Power:** Calculated based on utilization (`Load`) and the server's inlet air temperature (`T_in`), using configurable idle/max power values and efficiency curves (`P_cpu = f(Load, T_in)`).
    *   **GPU Power:** Modeled based on assigned workload, contributing significantly to IT power, especially for training tasks. Uses configurable idle/max power characteristics (e.g., based on NVIDIA V100 defaults in `dc_config.json`).
    *   **Memory Power:** A baseline power overhead associated with memory capacity is included in the IT load calculation.
    *   **Fan Power:** Server fan power scales cubically with required airflow (`V_fan`), which itself depends on the heat generated by CPU/GPU/Memory and the inlet temperature.
*   **Thermal Modeling:**
    *   **Heat Generation:** The total IT power (CPU + GPU + Memory + Fans) is treated as heat generated within the racks.
    *   **Rack Airflow:** Air flows through racks, picking up heat. The outlet air temperature (`T_out`) is calculated based on inlet temperature, IT heat load, and fan airflow.
    *   **Room Mixing:** Return air temperature to the cooling units (`avg_CRAC_return_temp`) is estimated based on the average rack outlet temperatures, adjusted for rack-specific approach temperatures.
*   **HVAC System (Cooling):**
    *   **Cooling Load:** The CRAC (Computer Room Air Conditioner) units must remove the heat generated by the IT equipment (`Q_CRAC`).
    *   **CRAC Fan Power:** Power consumed by CRAC fans depends on the required air circulation rate (`CRAC_Fan_load = P_ref * (flow_rate / ref_flow_rate)^3`).
    *   **Chiller Power:** Modeled using performance curves derived from **EnergyPlus** simulation data. The chiller power dynamically adjusts based on the current cooling `load`, the `ambient_temp` (from weather data), its design specifications (e.g., `rated_cop`, `design_cond_temp`), and part-load ratio (PLR) characteristics. The model (`calculate_chiller_power`) accounts for efficiency variations at different load levels and ambient conditions.
    *   **Cooling Tower & Pumps:** Power for associated pumps (`power_consumed_CW`, `power_consumed_CT`) and cooling tower fans (`CT_Fan_pwr`) are calculated based on flow rates, pressure drops, efficiencies, and ambient conditions.
*   **Water Usage:** Water evaporation in the cooling tower is estimated based on load and ambient wet-bulb temperature (derived from weather data).
*   **Total Power:** The sum of all IT power components and all HVAC power components (`CRAC_Fan_load`, `chiller_power`, `CT_Fan_pwr`, pump powers) constitutes the total instantaneous power draw of the datacenter. This is used alongside electricity price and carbon intensity data to calculate cost and emissions.

### 6.2 Customizing Datacenter

Users configure the cluster of datacenters via the `datacenters.yaml` file. Each entry defines a single datacenter and its high-level properties:

*   `dc_id`: A unique integer identifier for the datacenter.
*   `location`: A location code (e.g., `"US-NY-NYIS"`, `"DE-LU"`) used to link the DC to corresponding real-world datasets (price, carbon, weather) and network region mappings (see Section 5).
*   `timezone_shift`: The timezone offset from UTC in hours (e.g., `-5` for US East, `+1` for Central Europe). Used for local time calculations (e.g., task origin logic).
*   `population_weight`: A relative weight used in the probabilistic task origin generation logic (see Section 7.3).
*   `total_cores`: The total number of schedulable CPU cores in the datacenter.
*   `total_gpus`: The total number of schedulable GPUs in the datacenter.
*   `total_mem`: The total memory capacity in GB.
*   `dc_config_file`: Path to a JSON file containing detailed low-level parameters for the physical model, such as:
    *   Datacenter layout (rows, racks per row, CPUs/GPUs per rack).
    *   HVAC system parameters (reference fan power, flow rates, chiller coefficients, pump efficiencies). **Note:** The chiller model uses coefficients derived from EnergyPlus test files, as implemented in `calculate_chiller_power`.
    *   Server power characteristics (idle/max power for CPU/GPU types, fan curves).
    *   Thermal properties (approach temperatures).

An example `dc_config.json` is provided in `configs/dcs/`, allowing users to simulate different hardware efficiencies or cooling system designs by modifying these parameters.

### 6.3 Modeling Details

For a comprehensive description of the underlying mathematical models, equations, and assumptions used in the datacenter simulation (particularly the thermal and HVAC components inherited from the core SustainDC environment), please refer to:

📄 [`envs/sustaindc/README_SustainDC.md`](envs/sustaindc/README_SustainDC.md)

This document details the CPU power curves, fan laws, heat transfer calculations, and general cooling system component models, citing key references such as [Sun et al. (2021)](https://www.sciencedirect.com/science/article/abs/pii/S0378778820333892) and [Breen et al. (2010)](https://pure.ul.ie/en/publications/from-chip-to-cooling-tower-data-center-modeling-part-i-influence-).

The specific implementation of the **chiller power calculation** (`calculate_chiller_power` function, used within `calculate_HVAC_power`) is based on performance curves and part-load ratio logic derived from **EnergyPlus** examples and documentation (refer to code comments for specific source links within the EnergyPlus GitHub repository).

**Note:** While the detailed `README_SustainDC.md` focuses heavily on the CPU and cooling aspects, the implementation within SustainCluster **has been extended** to explicitly incorporate **GPU and Memory power consumption** into the total IT load (`P_IT`) calculations, using parameters defined in the `dc_config_file` (e.g., `DEFAULT_GPU_POWER_CHARACTERISTICS`). This ensures that the energy impact of these critical components for AI workloads is accounted for in the simulation.

## 7. Environment & API

SustainCluster provides a standard Reinforcement Learning interface through its `TaskSchedulingEnv` class, compatible with the [Gymnasium](https://gymnasium.farama.org/) API. This wrapper manages the interaction between the RL agent and the `DatacenterClusterManager` backend.

### 7.1 Observations

As described in Section 3.1, the environment state observation varies in shape depending on the number of pending tasks (`k_t`) at each timestep `t`.

*   **API Structure:** The `env.reset()` and `env.step()` methods return the observation `s_t` as a Python **list** of NumPy arrays. If `k_t > 0`, the list contains `k_t` arrays, each representing the feature vector for one pending task. If `k_t = 0`, an empty list is returned.
*   **Default Features:** The default implementation (`TaskSchedulingEnv._get_obs`) constructs each per-task feature vector by concatenating global time features, task-specific attributes (requirements, deadline), and the current state of all datacenters (resource availability, price, carbon intensity). See the code comments in `_get_obs` for the exact default feature order and composition.
*   **Customization:** Users can tailor the observation space by modifying the `_get_obs` method. The full state of the simulation is accessible within the environment instance, primarily through:
    *   `self.cluster_manager.datacenters`: A dictionary providing access to each `SustainDC` instance and its internal state (e.g., `dc.available_cores`, `dc.pending_tasks`, `dc.price_manager.get_current_price()`).
    *   `self.current_tasks`: The list of `Task` objects currently awaiting agent decisions.
    *   `self.current_time`: The current simulation timestamp.
    This allows adding features like forecasted data, queue lengths, detailed thermal states, task bandwidth/memory needs, or pre-calculated transmission metrics.

### 7.2 Actions & Deferral

Consistent with the design outlined in Section 3.1, the agent must provide an action for each pending task.

*   **API Interaction:** The `env.step()` method expects an `actions` argument which should be a **list** or array of integers with length `k_t` (matching the number of tasks in the observation list returned by the previous step).
*   **Action Values:** Each integer `a_i` in the `actions` list must be in the range `{0, 1, ..., N}`, where `N` is the number of datacenters. `a_i = 0` signifies deferral of the i-th task, while `a_i = j` (for `1 <= j <= N`) assigns the task to datacenter `j`.
*   **Handling `k_t = 0`:** If no tasks are pending (`k_t = 0`), the agent should pass an empty list `[]` to `env.step()`.

### 7.3 Task Origin Logic

To simulate realistic workload arrival patterns across the globe, tasks extracted from the trace are assigned an origin datacenter using a hybrid probabilistic model implemented in `utils/workload_utils.py::assign_task_origins()`. This logic aims to reflect that different regions generate varying amounts of work at different times of day.

*   **Population Weight:** Each datacenter defined in `datacenters.yaml` is assigned a `population_weight`. This parameter represents the relative size or baseline activity level of the region the datacenter serves. Datacenters with higher weights have a proportionally higher base probability of being selected as a task's origin.
*   **Local Time Activity Boost:** Task generation probability for a specific datacenter is temporarily increased if the current simulation time (UTC) corresponds to its local business hours (defined as 8:00 AM to 8:00 PM local time within the code). This simulates temporal peaks in user activity or workload submission during typical working hours in that datacenter's timezone (calculated using its `timezone_shift`). An `activity_factor` (e.g., `1.0` during peak hours, `0.3` otherwise) multiplies the population weight.
*   **Probabilistic Sampling:** For each task extracted from the trace, the final probability of originating from a specific datacenter is calculated by normalizing the combined score (`population_weight * activity_factor`) across all datacenters. The origin DC ID is then randomly sampled according to this calculated probability distribution (`np.random.choice`).
*   **Implementation:** This assignment happens within the `extract_tasks_from_row()` function immediately after tasks for the current timestep are created from the raw trace data and before they are passed to the environment or scheduler.

### 7.4 SLA Modeling

SustainCluster incorporates Service Level Agreement (SLA) constraints to evaluate the timeliness of task completion.

*   **Deadline Calculation:** Each task is assigned an SLA deadline upon arrival, calculated as:
    `sla_deadline = arrival_time + sla_multiplier * duration`
    where `arrival_time` is when the task *first* becomes available (either initially or after transmission delay), `duration` is the task's estimated execution time, and `sla_multiplier` controls the allowed slack (default: `1.5`, meaning a task must finish within 150% of its duration).
*   **Violation:** An SLA violation occurs if a task's actual completion time exceeds its calculated `sla_deadline`. The number of violations can be tracked and penalized via the reward function (using the `sla_penalty` component).
*   **Per-Task Urgency:** The framework supports assigning different `sla_multiplier` values per task (e.g., 1.1 for urgent, 2.0 for flexible) to model workloads with mixed time sensitivities, although this is not implemented by default in the current task generation.

### 7.5 Transmission Delay Model

To accurately model the impact of network latency when routing tasks between geographically distant datacenters, SustainCluster calculates and applies a transmission delay.

*   **Purpose:** Represents the time taken for the task's input data to travel from the origin DC to the destination DC.
*   **Calculation (`get_transmission_delay` in `data/network_cost/network_delay.py`):** The delay is composed of two parts:
    *   **Serialization Time:** `(task_size_GB * 8000) / throughput_Mbps` (Time to push bits onto the wire).
    *   **Propagation Time:** `RTT_ms / 1000` (Time for the first bit to travel across the network and back, approximated as one-way latency).
*   **Empirical Data Source:** The `throughput_Mbps` and `RTT_ms` values are derived from empirical measurements between major cloud regions (macro-clusters: EU, US, SA, AP) published by [Persico et al. (IEEE GLOBECOM 2016)](https://www.sciencedirect.com/science/article/abs/pii/S138912861630353X). The code maps the specific origin/destination locations to these macro-clusters to look up the relevant parameters.
*   **Simulation Impact:** When a task is assigned remotely, it is held "in transit" for the calculated `delay` (in seconds) before being added to the destination DC's pending queue. This delay can significantly impact when a task starts execution and whether it meets its SLA.

## 8. Modular Reward System

A core feature of SustainCluster is its highly flexible and extensible reward system, designed to facilitate research into multi-objective sustainable scheduling. Instead of a single fixed reward, users can easily define complex reward signals that balance various environmental, economic, and operational goals.

The system is built around the concept of composable reward functions, located in the `rewards/` directory.

### 8.1 Built-in Reward Functions

SustainCluster provides several pre-defined reward components, each inheriting from `rewards.base_reward.BaseReward` and targeting a specific optimization objective. These components calculate a reward value based on the simulation results (`cluster_info`) from the latest timestep:

| Reward Name                  | File (`rewards/predefined/`)           | Description                                                     | Key Input from `cluster_info`                                     |
| :--------------------------- | :------------------------------------- | :-------------------------------------------------------------- | :---------------------------------------------------------------- |
| `energy_price`               | `energy_price_reward.py`               | Penalizes the total monetary cost of energy consumed.           | `energy_cost_usd` per DC                                          |
| `carbon_emissions`           | `carbon_emissions_reward.py`           | Penalizes total CO₂ equivalent emissions (compute + transfer).  | `carbon_emissions_kg` per DC, `transmission_emissions_total_kg` |
| `energy_consumption`         | `energy_consumption_reward.py`         | Penalizes total energy consumed (kWh) (compute + transfer).     | `energy_consumption_kwh` per DC, `transmission_energy_total_kwh`|
| `transmission_cost`          | `transmission_cost_reward.py`          | Penalizes the monetary cost of inter-datacenter data transfers. | `transmission_cost_total_usd`                                     |
| `transmission_emissions`     | `transmission_emissions_reward.py`     | Specifically penalizes CO₂ emissions from data transfers.       | `transmission_emissions_total_kg`                                 |
| `sla_penalty`                | `sla_penalty_reward.py`                | Applies a penalty for each task that violates its SLA deadline. | `sla_violations` count per DC                                     |
| `efficiency` (Example)       | `efficiency_reward.py`                 | Rewards scheduling efficiency (e.g., tasks completed per kWh).  | Task completion counts, energy consumption                        |
| `composite`                  | `composite_reward.py`                  | Meta-reward: Combines multiple other reward components.         | Aggregates outputs of constituent reward functions                |

Most basic reward functions accept a `normalize_factor` argument during initialization to scale the raw metric into a suitable reward range (typically negative for penalties).

### 8.2 Composite & Custom Rewards

The power of the system lies in its ability to combine these building blocks or introduce entirely new ones:

*   **Composite Rewards:** The `CompositeReward` class allows users to define a multi-objective reward function by specifying a dictionary of components and their respective weights. It automatically instantiates the required sub-reward functions and calculates the final reward as a weighted sum.
    *   **Configuration:** This is typically done in the `reward_config.yaml` file passed during training setup.
    *   **Example (`reward_config.yaml`):**
        ```yaml
        reward:
          normalize: false # Normalization can be handled by CompositeReward if needed
          components:
            energy_price:
              weight: 0.4
              args: { normalize_factor: 10000 } # Optional args for sub-rewards
            carbon_emissions:
              weight: 0.4
              args: { normalize_factor: 100 }
            sla_penalty:
              weight: 0.2
              args: { penalty_per_violation: 5.0 }
            transmission_cost:
              weight: 0.1
              args: { normalize_factor: 50 }
        ```
    *   **Instantiation:** The `CompositeReward` class uses a registry system (`rewards.reward_registry`) to find and instantiate the necessary sub-reward classes (`EnergyPriceReward`, `CarbonEmissionsReward`, etc.) based on the names provided in the configuration.
    *   **Internal Normalization (Optional):** `CompositeReward` itself can optionally apply running mean/std normalization to the raw output of each component before weighting and summing, providing adaptive reward scaling during training (`normalize=True`).

*   **Custom Rewards:** Users can easily implement novel reward criteria:
    1.  Create a new Python file in `rewards/predefined/`.
    2.  Define a class inheriting from `BaseReward`.
    3.  Implement the `__call__(self, cluster_info, current_tasks, current_time)` method to calculate the custom reward logic based on the simulation state.
    4.  Register the new class using the `@register_reward("your_custom_reward_name")` decorator (imported from `rewards.registry_utils`).
    5.  Import the new class within `rewards/reward_registry.py` to ensure the decorator runs and the reward is available for use in composite configurations.

This modular design facilitates reproducible experiments comparing different objective functions and allows researchers to easily inject domain-specific knowledge or novel sustainability metrics into the RL training process.

A more detailed explanation of the reward system, including the mathematical formulations and examples of how to create custom rewards, can be found in the `rewards/README.md` file.

## 9. Code Organization

The SustainCluster repository is structured to separate concerns, making it easier to understand, configure, and extend the benchmark.

### 9.1 Code Architecture

The core simulation and RL interaction follows a hierarchical structure:

```
         +-----------------------+
         |  TaskSchedulingEnv    |  <- Gymnasium Env Wrapper (envs/task_scheduling_env.py)
         |  (Agent Interface)    |  - Provides step(), reset(), observation/action spaces
         +-----------+-----------+
                     | (Manages)
                     v
 +---------------------------------------------+
 |      DatacenterClusterManager               |  <- Cluster Simulation Backend (simulation/cluster_manager.py)
 |  (Manages DCs, Task Routing, Global Clock)  |  - Loads tasks, handles routing/deferral/delay logic
 |                                             |  - Steps individual DCs, aggregates results
 |  +----------------+    +----------------+   |
 |  | SustainDC(DC1) |    | SustainDC(DC2) |...|  <- Individual DC Simulators (envs/sustaindc/sustaindc_env.py)
 |  +-------+--------+    +-------+--------+   |  - Simulate IT load, cooling, energy, carbon, resources
 |          | (Uses)              | (Uses)     |
 |          v                     v            |
 |  +-------+--------+    +-------+--------+   |
 |  | DatacenterModel|    | DatacenterModel|   |  <- Physics Models (envs/sustaindc/datacenter_model.py)
 |  +----------------+    +----------------+   |  - Equations for power, thermal, HVAC dynamics
 +---------------------------------------------+
```

*   **`TaskSchedulingEnv`:** The top-level Gymnasium-compatible environment that RL agents interact with. It translates agent actions (defer/assign) into simulation commands, manages the flow of observations (constructing per-task state vectors), calls the reward function, and advances the simulation clock via the `DatacenterClusterManager`.
*   **`DatacenterClusterManager`:** The main backend simulation orchestrator. It initializes and holds instances of all `SustainDC` environments. It manages the master simulation clock, loads tasks from the workload trace, implements routing logic (rule-based or receiving assignments from `TaskSchedulingEnv`), handles transmission delays, calls the `step()` method of each individual `SustainDC`, and aggregates their results (energy, cost, emissions, etc.).
*   **`SustainDC`:** Represents a single datacenter. It manages the internal state (resource availability, running/pending tasks), interacts with its own physical model (`DatacenterModel`), and tracks local metrics. It receives tasks assigned by the `DatacenterClusterManager`, simulates their execution, and reports its status back.
*   **`DatacenterModel`:** Contains the core physics-based equations for calculating IT power (CPU, GPU, Memory, Fans), heat generation, airflow, cooling load, and HVAC system power consumption based on workload, configuration, and environmental conditions.

### 9.2 Directory Structure

The codebase is organized into the following main directories:

*   `configs/`: Contains YAML configuration files for simulation parameters (`sim_config.yaml`), datacenter definitions (`datacenters.yaml`), reward functions (`reward_config.yaml`), RL algorithm hyperparameters (`algorithm_config.yaml`), and detailed DC physical parameters (`configs/dcs/dc_config.json`).
*   `data/`: Stores all input datasets and related processing scripts.
    *   `carbon_intensity/`: Real-world grid carbon intensity data (gCO₂/kWh), organized by location code and year.
    *   `electricity_prices/`: Real-world electricity price data (USD/MWh), organized by location code and year, including raw data, processing scripts, and standardized outputs.
    *   `network_cost/`: Data and logic for inter-datacenter transmission costs (per-GB matrices for AWS/GCP/Azure) and transmission delay calculations (`network_delay.py`).
    *   `weather/`: Historical weather data (temperature), organized by location code and year.
    *   `workload/`: Processed Alibaba GPU cluster trace (`.pkl` file), raw trace files (if downloaded), analysis/processing scripts, and documentation.
*   `envs/`: Contains the Gymnasium environment implementations.
    *   `task_scheduling_env.py`: The main top-level environment (`TaskSchedulingEnv`) for RL agents.
    *   `sustaindc/`: Sub-package implementing the individual datacenter simulation (`SustainDC`) and its underlying physical models (`DatacenterModel`, `battery_model.py`, etc.).
*   `rewards/`: Defines the modular reward system.
    *   `base_reward.py`: Abstract base class for all reward functions.
    *   `predefined/`: Implementations of built-in reward components (e.g., `energy_price_reward.py`, `carbon_emissions_reward.py`, `composite_reward.py`).
    *   `reward_registry.py`, `registry_utils.py`: System for registering and dynamically loading reward functions.
*   `rl_components/`: Contains building blocks for RL agents.
    *   `agent_net.py`: Neural network definitions (e.g., `ActorNet`, `CriticNet` used by SAC).
    *   `replay_buffer.py`: Replay buffer implementation (`FastReplayBuffer`) handling variable task lists via padding/masking.
    *   `task.py`: Defines the `Task` class holding job information.
*   `simulation/`: Core simulation logic outside the Gym environment structure.
    *   `cluster_manager.py`: Implements the `DatacenterClusterManager` responsible for orchestrating multiple DCs.
*   `utils/`: Helper functions and utilities for various tasks.
    *   Configuration loading (`config_loader.py`), logging (`config_logger.py`), checkpointing (`checkpoint_manager.py`).
    *   Data loading and management (`managers.py`, `transmission_cost_loader.py`, `dc_config_reader.py`).
    *   Task processing (`workload_utils.py`), rule-based assignment strategies (`task_assignment_strategies.py`), region mapping (`transmission_region_mapper.py`).
*   `assets/`: Static files like figures and potentially CSS/JS for future dashboards.
*   `checkpoints/`: Default directory for saving RL agent checkpoints during training.
*   `logs/`: Default directory for saving log files during training or evaluation.
*   `tests/`: Unit tests for various components of the codebase.
*   `train_rl_agent.py`: Example script for training the default SAC agent.
*   `eval_agent_notebook.py`: Script/notebook for evaluating trained agents or rule-based controllers.
*   `requirements.txt`: Python package dependencies.


## 10. Quickstart & Examples

This section provides instructions on how to quickly set up the environment, run the provided Reinforcement Learning training example, and monitor its progress.

### 10.1 Installation

Ensure you have Conda (or Miniconda/Mamba) installed.

1.  **Clone the repository:**
    ```bash
    git clone https://github.com/HewlettPackard/sustain-cluster/
    cd sustain-cluster
    ```
2.  **Create Conda Environment:**
    ```bash
    conda create -n sustain-cluster python=3.10
    conda activate sustain-cluster
    ```
3.  **Install Dependencies:**
    ```bash
    pip install -r requirements.txt
    ```
4.  **Workload Dataset (Automatic Unzip):**
    *   The processed Alibaba workload trace is expected as a `.pkl` file (e.g., `data/workload/alibaba_2020_dataset/result_df_full_year_2020.pkl`, path defined in `sim_config.yaml`).
    *   Due to its size, this `.pkl` file is distributed within a `.zip` archive (e.g., `result_df_full_year_2020.zip`) located in the *same directory* where the `.pkl` file is expected.
    *   **No manual unzipping is required.** The first time you run a simulation or training script that needs the workload data (`DatacenterClusterManager`), the code will automatically detect if the `.pkl` file is missing and attempt to extract it from the corresponding `.zip` file in the same location.
    *   Ensure the `.zip` archive containing the workload data is present in the correct directory (`data/workload/alibaba_2020_dataset/` by default) after cloning or downloading the repository.

### 10.2 Training (SAC + Configs)

SustainCluster includes an example training script (`train_rl_agent.py`) using the Soft Actor-Critic (SAC) algorithm. The training process is highly configurable via YAML files located in `configs/env/`.

*   **Configuration Files:**
    *   `sim_config.yaml`: Controls simulation settings.
        *   `year`, `month`, `init_day`, `init_hour`: Start date/time of the simulation period.
        *   `duration_days`: Length of the simulation period.
        *   `timestep_minutes`: Simulation step duration (fixed at 15).
        *   `workload_path`: Path to the processed workload trace file (`.pkl`).
        *   `cloud_provider`: Specifies which provider's transmission cost matrix to use (`aws`, `gcp`, `azure`, or `custom`).
        *   `shuffle_datacenters`: Whether to randomize DC order internally (can affect some rule-based strategies).
        *   `strategy`: Set to `"manual_rl"` for RL training, allowing the agent to control assignments. Other values invoke rule-based controllers.
        *   `use_tensorboard`: Enable/disable TensorBoard logging.
    *   `datacenters.yaml`: Defines the cluster composition: list of DCs with their `dc_id`, `location`, resource capacities (`total_cores`, `total_gpus`, `total_mem`), `timezone_shift`, `population_weight`, and path to the detailed `dc_config_file`.
    *   `reward_config.yaml`: Specifies the reward function, typically a `CompositeReward` combining multiple objectives with weights and normalization arguments (see Section 8).
    *   `algorithm_config.yaml`: Configures the RL algorithm's hyperparameters (specific to SAC in the default example).
        *   `gamma`: Discount factor.
        *   `alpha`: SAC entropy temperature coefficient.
        *   `actor_learning_rate`, `critic_learning_rate`: Learning rates for optimizers.
        *   `batch_size`: Number of transitions sampled from the replay buffer per update.
        *   `tau`: Soft update coefficient for target networks.
        *   `replay_buffer_size`: Capacity of the experience replay buffer.
        *   `warmup_steps`: Number of initial steps using random actions before training starts.
        *   `total_steps`: Total number of environment steps for the training run.
        *   `update_frequency`: Perform RL updates every N environment steps.
        *   `policy_update_frequency`: Delay actor updates relative to critic updates (SAC specific).
        *   `save_interval`, `log_interval`: Frequency for saving checkpoints and logging metrics.
        *   `hidden_dim`: Size of hidden layers in actor/critic networks.
        *   `max_tasks`: Maximum number of tasks per timestep the replay buffer pads to. Crucial for memory usage; should be large enough to accommodate peak task arrivals but not excessively large.
        *   `device`: `cpu`, `cuda`, or `auto`.

*   **Start Training:**
    *   **Default Configuration:**
        ```bash
        python train_rl_agent.py
        ```
    *   **Custom Configuration:** Specify paths to your modified config files:
        ```bash
        python train_rl_agent.py \
            --sim-config path/to/your/sim_config.yaml \
            --dc-config path/to/your/datacenters.yaml \
            --reward-config path/to/your/reward_config.yaml \
            --algo-config path/to/your/algorithm_config.yaml \
            --enable-logger True \
            --tag my_custom_experiment_run # Optional tag for organizing runs
        ```

### 10.3 Monitoring (TensorBoard)

Training progress, including rewards, losses, entropy, and potentially custom metrics, can be monitored using TensorBoard.

*   **Log Location:** TensorBoard logs are saved by default to the `runs/` directory, within a subdirectory named `train_<timestamp>` or `train_<tag>_<timestamp>`. Debug logs are separately saved to the `logs/` directory.
*   **Launch TensorBoard:** From the root directory of the project:
    ```bash
    tensorboard --logdir runs/
    ```
*   **Access Dashboard:** Open your web browser and navigate to `http://localhost:6006` (or the URL provided by TensorBoard). You can compare multiple training runs side-by-side.

### 10.4 Checkpointing

Model checkpoints (actor, critic networks, and optimizer states) are saved during training to allow for resumption or later evaluation.

*   **Save Location:** Checkpoints are saved by default to the `checkpoints/` directory, within a subdirectory named `train_<timestamp>` or `train_<tag>_<timestamp>`.
*   **Save Frequency:** Controlled by `save_interval` in `algorithm_config.yaml`.
*   **Best Model:** The checkpoint corresponding to the best average reward (over a trailing window, e.g., 10 episodes) is typically saved as `best_checkpoint.pth`.

## 11. Evaluation & Demo

SustainCluster provides tools and examples for evaluating the performance of different scheduling strategies, including trained RL agents and rule-based controllers.

### 11.1 Rule-based vs RL Evaluation

You can compare the performance of a trained RL agent against various built-in rule-based heuristics using the provided evaluation script.

*   **Available Rule-Based Controllers (RBCs):** These strategies are implemented in `utils/task_assignment_strategies.py` and can be selected by setting the `strategy` parameter in `configs/env/sim_config.yaml` (or by modifying the evaluation script):
    *   `random`: Assigns tasks randomly to any available DC.
    *   `round_robin`: Cycles through DCs in order for assignment.
    *   `most_available`: Assigns tasks to the DC with the most available resources (e.g., highest percentage of free cores).
    *   `least_pending`: Assigns tasks to the DC with the fewest tasks already in its pending queue.
    *   `lowest_carbon`: Assigns tasks to the DC with the lowest current grid carbon intensity.
    *   `lowest_price`: Assigns tasks to the DC with the lowest current electricity price.
    *   *(Note: These RBCs do not utilize the "defer" action.)*

*   **Running Evaluation:** The script `eval_agent_notebook.py` is designed for this comparison.
    1.  **Configure the Run:**
        *   **For RL Agent:** Set `use_actor = True` (or ensure `strategy: "manual_rl"` is set in `sim_config.yaml` used by the script). Update the `checkpoint_path` variable in the script to point to your trained agent's `.pth` file.
        *   **For RBC:** Set `use_actor = False`. Modify the `sim_config.yaml` file loaded by the `make_eval_env` function within the script to set the desired `strategy` (e.g., `"lowest_carbon"`).
    2.  **Execute:** Run the script (e.g., as a Python script or within a Jupyter environment):
        ```bash
        python eval_agent_notebook.py
        ```
        or execute the cells within a notebook interface.
    3.  **Output:** The script simulates a predefined period (e.g., 7 days), collects detailed metrics at each timestep, and generates:
        *   A summary table (`summary` DataFrame) aggregating key metrics (Total Energy Cost, Total CO₂, SLA Violation Rate, Avg Utilizations, etc.) per datacenter over the evaluation period.
        *   A series of plots visualizing the time evolution of metrics like energy price, carbon intensity, resource utilization, running tasks, assigned tasks, transmission costs, and (for RL agents) the number of deferred tasks per step.
        *   A log file (`logs/evaluation_<timestamp>.log`) capturing detailed simulation events.

*   **Comparing Results:** Run the script once for your trained RL agent and then separately for each RBC you want to compare against (by changing the `strategy` in the config) and using the same random seed. Compare the generated summary tables and plots to assess the trade-offs achieved by each approach across different objectives (cost, carbon, SLA, utilization).

### 11.2 Google Colab Notebook

For convenience and easy experimentation without local setup, a Google Colab notebook is provided:

👉 **[Run SustainCluster Evaluation in Colab](https://colab.research.google.com/drive/1LLw313sG56l2I29E0Q9zh6KM0q5Z23WX?usp=sharing)**

This notebook typically includes functionality to:

*   Set up the SustainCluster environment within Colab.
*   Upload a pre-trained agent checkpoint file (`.pth`).
*   Run a simulation for a specified duration (e.g., 7 days) using either the uploaded agent or a selected rule-based controller.
*   Generate summary statistics and visualizations similar to the local evaluation script, allowing for quick analysis and demonstration of scheduling performance.

*(Note: The specific features and usage might evolve; refer to the notebook itself for the latest instructions.)*

### 11.3 Key Benchmark Metrics / Dashboard

While a dedicated real-time dashboard is a planned feature, the standard evaluation output focuses on comparing strategies across key performance indicators (KPIs). Common ways to present benchmark results include:

*   **Summary Tables:** Showing aggregated totals and averages for cost, energy, carbon, SLA violations, and utilization per DC and globally for each tested strategy (similar to the `summary` DataFrame in `eval_agent_notebook.py`).
*   **Trade-off Plots:** Scatter plots visualizing the Pareto frontier or trade-offs between conflicting objectives (e.g., plotting Total Energy Cost vs. Total Carbon Emissions for different agents/strategies).
*   **Time-Series Visualizations:** Line plots showing how key metrics evolve over the simulation period for different strategies (as generated by the evaluation script), highlighting dynamic behavior and adaptation to changing conditions.

These metrics and visualizations provide a quantitative basis for comparing the effectiveness of different sustainable scheduling approaches within the SustainCluster benchmark.

## 12. Planned Features & Roadmap

SustainCluster is under active development. We plan to enhance the benchmark with several features to increase its realism, scope, and usability:

*   **Geographic and Policy-based Transfer Constraints:** Introduce mechanisms to model and enforce restrictions on inter-datacenter task transfers based on data residency requirements (e.g., GDPR), national regulations, or other policy constraints.
*   **Refined Transmission Emissions Modeling:** Move beyond the current origin-based approximation for transmission carbon emissions towards more sophisticated bottom-up network models that account for path routing, network segment efficiencies (core vs. access), and potentially dynamic energy consumption based on traffic load (e.g., based on [Guennebaud et al., 2024](https://doi.org/10.1111/jiec.13513)).
*   **Enhanced GPU/Memory Power Modeling:** Further refine the power models for GPUs and memory components to better capture variations based on specific workload types (e.g., training vs. inference) or hardware generations, potentially incorporating idle power states.
*   **Workload Prioritization and Tiers:** Integrate distinct job types with varying priorities or SLA strictness (e.g., critical vs. best-effort, interactive vs. batch) and resource guarantees.
*   **Expanded Regional Coverage:** Continue adding support for more datacenter locations and associated real-world datasets, particularly focusing on underrepresented regions in Africa, South America, and Southeast Asia.
*   **Co-location and Multi-Tenancy Modeling:** Introduce features to simulate scenarios where multiple tenants or services with different objectives share the same physical infrastructure.
*   **Visualization Dashboard:** Develop a web-based dashboard for real-time visualization of key metrics (energy, carbon, cost, utilization, queue lengths) during simulation runs or for interactive exploration of results.
*   **Advanced Cooling Models:** Option to integrate more detailed HVAC models or allow agent control over cooling setpoints (e.g., CRAC temperature).
*   **Battery Storage Integration:** Activate and enhance the battery simulation module, potentially allowing RL agents to control charging/discharging cycles for cost/carbon arbitrage or peak shaving.

We welcome contributions and suggestions from the community! Feel free to open an issue on GitHub to discuss potential features or enhancements.

## 13. Citation, License & Contributors
If you use the SustainCluster benchmark or codebase in your research, please cite our work. 

### 13.1 Citation / Credits

This project builds on work from:

- Alibaba Cluster Trace Dataset
- Electricity Maps Dataset
- Open-Meteo API
- GridStatus.io

### 13.2 License

MIT License. Attribution to original dataset sources is required.

### 13.3 Contributors

Feel free to open issues or PRs for improvements, bugs, or suggestions.<|MERGE_RESOLUTION|>--- conflicted
+++ resolved
@@ -11,11 +11,7 @@
 - **Grid carbon intensity** (region‑specific gCO₂eq / kWh)  
 - **Network transfer** (per‑GB cost, serialization + propagation delay)
 
-<<<<<<< HEAD
-We introduce **SustainCluster** (“Green Data‑Center Cluster”), an open‑source benchmark and Gym‑compatible simulation environment designed to fill this gap. SustainCluster provides:
-=======
 We introduce **SustainCluster** (“Sustainable Data‑Center Cluster”), an open‑source benchmark and Gym‑compatible simulation environment designed to fill this gap. SustainCluster provides:
->>>>>>> 05161466
 1. A **reproducible**, end‑to‑end pipeline from real‑world datasets (Alibaba GPU trace, Open‑Meteo, Electricity Maps, cloud bandwidth pricing) to RL‑ready scenarios.  
 2. A **centralized global scheduler** that observes system‑wide state and issues “defer or assign” global decisions every 15 minutes.  
 3. A **full physics‑informed datacenter model** (CPU/GPU power curves, thermal response, HVAC proxy) coupled with transmission‑aware routing (cost + delay).  
