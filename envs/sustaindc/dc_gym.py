--- conflicted
+++ resolved
@@ -101,15 +101,11 @@
         
         # IT + HVAC
         self.power_lb_kW = (self.ranges['Facility Total Building Electricity Demand Rate(Whole Building)'][0] + 
-<<<<<<< HEAD
                            self.ranges['Facility Total HVAC Electricity Demand Rate(Whole Building)'][0]) / 1e3
         self.power_ub_kW = (self.ranges['Facility Total Building Electricity Demand Rate(Whole Building)'][1] + 
                            self.ranges['Facility Total HVAC Electricity Demand Rate(Whole Building)'][1] ) / 1e3
-=======
-                           self.ranges['Facility Total HVAC Electricity Demand Rate(Whole Building)'][0] ) / 1e3
-        self.power_ub_kW = (self.ranges['Facility Total Building Electricity Demand Rate(Whole Building)'][1] + 
-                           self.ranges['Facility Total HVAC Electricity Demand Rate(Whole Building)'][1]) / 1e3
->>>>>>> 13b209f6
+
+
     
     def reset(self, *, seed=None, options=None):
         """
@@ -295,7 +291,6 @@
         # 'Facility Total HVAC Electricity Demand Rate(Whole Building)'  ie 'HVAC POWER'
         hvac_power = self.HVAC_load
 
-<<<<<<< HEAD
         # Calculate 'Facility Total Building Electricity Demand Rate(Whole Building)' i.e. 'IT POWER'
         it_power = 0
 
@@ -313,21 +308,12 @@
 
         # If no power components were available, use the fallback value
         if it_power == 0:
-=======
-        # 'Facility Total Building Electricity Demand Rate(Whole Building)' ie 'IT POWER'
-        if self.rackwise_cpu_pwr and self.rackwise_gpu_pwr:
-            it_power = sum(self.rackwise_cpu_pwr) + sum(self.rackwise_itfan_pwr) + sum(self.rackwise_gpu_pwr)
-        else:
->>>>>>> 13b209f6
+
             it_power = self.ranges['Facility Total Building Electricity Demand Rate(Whole Building)'][0]
 
         # Basic observation list
-        obs = [self.ambient_temp, zone_air_therm_cooling_stpt, zone_air_temp, hvac_power, it_power]
-<<<<<<< HEAD
-            
-=======
-                    
->>>>>>> 13b209f6
+        obs = [self.ambient_temp, zone_air_therm_cooling_stpt, zone_air_temp, hvac_power, it_power]            
+
         return obs
 
     def update_workload(self, cpu_load):
