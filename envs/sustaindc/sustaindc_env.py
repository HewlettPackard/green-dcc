import os
import sys
import random
import datetime
from collections import deque
from typing import Optional, Tuple, Union

import gymnasium as gym
import numpy as np
import pandas as pd
import torch
from gymnasium import spaces

from utils.make_envs import make_bat_fwd_env, make_dc_env, make_ls_env
from utils.managers import CI_Manager, ElectricityPrice_Manager, Time_Manager, Weather_Manager
from utils.utils_cf import get_energy_variables, get_init_day, obtain_paths

from ..env_config import EnvConfig

MAX_WAIT_TIMESTEPS = 4 * 8  # 8 hours, with 15-minute intervals = 32 timesteps

class SustainDC(gym.Env):
    def __init__(self, env_config):
        '''
        Initialize the SustainDC environment.

        Args:
            env_config (dict): Dictionary containing parameters as defined in 
                               EnvConfig above.
        '''
        super().__init__()

        # Initialize the environment config
        env_config = EnvConfig(env_config)
        self.env_config = env_config

        self.dc_id = env_config['dc_id']
        self.network_cost_per_gb = env_config.get('network_cost_per_gb', 0.0)  # Default to 0 if missing

        # Create environments and agents
        self.agents = env_config['agents']
        self.rbc_agents = env_config.get('rbc_agents', [])
        
        self.location = env_config['location']
                
        self.max_bat_cap_Mw = env_config['max_bat_cap_Mw']
        
        self.datacenter_capacity_mw = env_config['datacenter_capacity_mw']
        self.total_cores = env_config['total_cores']
        self.total_gpus = env_config['total_gpus']
        self.total_mem = env_config['total_mem']
        
        self.dc_config_file = env_config['dc_config_file']
        self.timezone_shift = env_config['timezone_shift']
        
        # Assign month according to worker index, if available
        if hasattr(env_config, 'worker_index'):
            self.month = int((env_config.worker_index - 1) % 12)
        else:
            self.month = env_config.get('month')

        self.evaluation_mode = env_config['evaluation']

        self._agent_ids = set(self.agents)
        
        n_vars_energy, n_vars_battery = 0, 0  # For partial observability (for p.o.)
        n_vars_ci = 8

        # **✅ Pick a random simulation year for variability**
        self.simulation_year = None 

        # Get resource capacities from config, provide default values if not specified
        self.total_cpus = env_config.get('total_cpus', 2000)
        self.total_gpus = env_config.get('total_gpus', 220)
        self.total_mem = env_config.get('total_mem', 2000)

        # Set available resources equal to total at initialization
        self.available_cpus = self.total_cpus
        self.available_gpus = self.total_gpus
        self.available_mem = self.total_mem

        # self.ls_env = make_ls_env(month=self.month, test_mode=self.evaluation_mode, n_vars_ci=n_vars_ci, 
        #                           n_vars_energy=n_vars_energy, n_vars_battery=n_vars_battery, queue_max_len=1000)
<<<<<<< HEAD
        self.dc_env, _ = make_dc_env(month=self.month, location=self.location, max_bat_cap_Mw=self.max_bat_cap_Mw, use_ls_cpu_load=True, 
                                             datacenter_capacity_mw=self.datacenter_capacity_mw, dc_config_file=self.dc_config_file, add_cpu_usage=False,
                                             total_cores=self.total_cores, total_gpus=self.total_gpus, total_mem=self.total_mem)
=======
        self.dc_env, _ = make_dc_env(month=self.month, location=self.location, dc_memory=self.available_mem, max_bat_cap_Mw=self.max_bat_cap_Mw, use_ls_cpu_load=True, 
                                             datacenter_capacity_mw=self.datacenter_capacity_mw, dc_config_file=self.dc_config_file, add_cpu_usage=False)
>>>>>>> f07a0216
        self.bat_env = make_bat_fwd_env(month=self.month, max_bat_cap_Mwh=self.dc_env.ranges['max_battery_energy_Mwh'], 
                                        max_dc_pw_MW=10, 
                                        dcload_max=10,
                                        dcload_min=1,
                                        n_fwd_steps=n_vars_ci, init_day=0)

        # self.bat_env.dcload_max = self.dc_env.power_ub_kW / 4  # Assuming 15 minutes timestep. Kwh
        # self.bat_env.dcload_min = self.dc_env.power_lb_kW / 4  # Assuming 15 minutes timestep. Kwh
        
        self._obs_space_in_preferred_format = True
        
        self.observation_space = []
        self.action_space = []

<<<<<<< HEAD
        # Get resource capacities from config, provide default values if not specified
        self.total_cores = env_config.get('total_cores', 2000)
        self.total_gpus = env_config.get('total_gpus', 220)
        self.total_mem = env_config.get('total_mem', 2000)

        # Set available resources equal to total at initialization
        self.available_cores = self.total_cores
        self.available_gpus = self.total_gpus
        self.available_mem = self.total_mem

=======
>>>>>>> f07a0216
        # Running & Pending Task Queues
        self.running_tasks = []
        self.pending_tasks = deque()
        self.current_time_task = 0

    def _create_dc_environment(self, env_config):
        """
        Creates the internal datacenter environment.
        """
        return SustainDC(env_config)
    
    def can_schedule(self, task):
        return (task.cores_req <= self.available_cores and
                task.gpu_req <= self.available_gpus and
                task.mem_req <= self.available_mem)
    
    def release_resources(self, current_time, logger):
        """
        Releases resources from completed tasks and logs their completion.
        """
        finished_tasks = [task for task in self.running_tasks if task.finish_time <= current_time]
        
        for task in finished_tasks:
            self.available_cores += task.cores_req
            self.available_gpus += task.gpu_req
            self.available_mem += task.mem_req
            task.sla_met = task.finish_time <= task.sla_deadline

            if logger:
                logger.info(f"[{current_time}] Task {task.job_name} finished, resources released. "
                            f"DC{self.dc_id} resources available: {self.available_cores:.3f} CPUs, "
                            f"{self.available_gpus:.3f} GPUs, {self.available_mem:.3f} MEM.")

        self.running_tasks = [task for task in self.running_tasks if task.finish_time > current_time]
        
        return finished_tasks


    def try_to_schedule_task(self, task, current_time, logger):
        """
        Attempts to schedule a task if sufficient resources are available.
        
        If the task is successfully scheduled:
            - Resources are allocated.
            - The task is moved to the running queue.
            - Logs the scheduling details.

        If resources are insufficient:
            - The task remains in the pending queue.
            - The system tracks how long the task has been waiting.
            - If the wait time exceeds MAX_WAIT_INTERVALS, the task is dropped.

        Returns:
            - `True` if the task was scheduled.
            - `False` if the task was re-added to the pending queue.
        """
        def log_info(msg):
            if logger:
                logger.info(msg)

        def log_warn(msg):
            if logger:
                logger.warning(msg)
            
        if self.can_schedule(task):
            # **Allocate resources**
            self.available_cores -= task.cores_req
            self.available_gpus -= task.gpu_req
            self.available_mem -= task.mem_req
            task.start_time = current_time
            task.finish_time = current_time + pd.Timedelta(minutes=task.duration)

            # **Compute network cost**
            # TODO: Implement network cost calculation based on task properties
            network_cost = -1

            # **Move task to running queue**
            self.running_tasks.append(task)

            log_info(f"[{current_time}] Task {task.job_name} scheduled successfully on DC{self.dc_id}. "
                    f"(CPU: {task.cores_req:.2f}, GPU: {task.gpu_req:.2f}, MEM: {task.mem_req:.2f}, "
                    f"Bandwidth: {task.bandwidth_gb:.4f}GB). "
                    f"Remaining: {self.available_cores:.2f} CPUs, {self.available_gpus:.2f} GPUs, "
                    f"{self.available_mem:.2f} GB MEM.")

            log_info(f"[{current_time}] Task {task.job_name} started and will finish at {task.finish_time}.")
            return True
        else:
            # **Task couldn't be scheduled - track wait time**
            task.increment_wait_intervals()
            if task.wait_intervals > MAX_WAIT_TIMESTEPS:
                log_warn(f"[{current_time}] Task {task.job_name} dropped after waiting too long. IGNORED")
                # Simulating the drop by not re-adding the task to the pending queue
            else:
                self.pending_tasks.append(task)  # Re-add task to queue for next cycle (The task is added to the end of the queue [right side])
                log_info(f"[{current_time}] Task {task.job_name} moved to pending queue of DC{self.dc_id} due to resource limits.")
            return False
            
    def set_seed(self, seed=None):
        """Set the random seed for the environment."""
        seed = seed or 1
        np.random.seed(seed)
        random.seed(seed)
        if torch is not None:
            torch.manual_seed(seed)
            if torch.cuda.is_available():
                torch.cuda.manual_seed_all(seed)

        self._seed_spaces()

    def _seed_spaces(self):
        """Seed the action and observation spaces."""
        if hasattr(self, 'action_space') and hasattr(self.action_space, 'seed'):
            self.action_space.seed(self.seed)
        if hasattr(self, 'observation_space') and hasattr(self.observation_space, 'seed'):
            self.observation_space.seed(self.seed)

    def reset(self, init_year=None, init_day=None, init_hour=None, seed=None, options=None):
        """
        Reset the environment.

        Args:
            seed (int, optional): Random seed.
            options (dict, optional): Environment options.

        Returns:
            states (dict): Dictionary of states.
            infos (dict): Dictionary of infos.
        """
        self.set_seed(seed)
        # Reset resources to initial values
        self.available_cores = self.total_cores
        self.available_gpus = self.total_gpus
        self.available_mem = self.total_mem

        self.running_tasks.clear()
        self.pending_tasks.clear()
        self.current_time_task = 0

        # **Reinitialize the managers with new paths**
        self.simulation_year = init_year
        self.t_m = Time_Manager(init_day, timezone_shift=self.timezone_shift)
        self.ci_manager = CI_Manager(location=self.location, simulation_year=self.simulation_year, timezone_shift=self.timezone_shift)
        self.weather_manager = Weather_Manager(location=self.location, simulation_year=self.simulation_year, timezone_shift=self.timezone_shift)
        self.price_manager = ElectricityPrice_Manager(location=self.location, simulation_year=self.simulation_year, timezone_shift=self.timezone_shift)

        # Reset termination and reward flags for all agents
        self.ls_terminated = self.dc_terminated = self.bat_terminated = False
        self.ls_truncated = self.dc_truncated = self.bat_truncated = False

        # Adjust based on local timezone
        local_init_day = (init_day + int((init_hour + self.timezone_shift) / 24)) % 365
        local_init_hour = (init_hour + self.timezone_shift) % 24
        self.current_hour = local_init_hour
        
        t_i = self.t_m.reset(init_day=local_init_day, init_hour=local_init_hour, seed=seed)
        temp, norm_temp, wet_bulb, norm_wet_bulb = self.weather_manager.reset(init_day=local_init_day, init_hour=local_init_hour, seed=seed)
        ci_i, ci_i_future, ci_i_denorm = self.ci_manager.reset(init_day=local_init_day, init_hour=local_init_hour, seed=seed)
        price_i = self.price_manager.reset(init_day=local_init_day, init_hour=local_init_hour, seed=seed)

        # Set the external ambient temperature to data center environment
        self.dc_env.set_ambient_temp(temp, wet_bulb)
        
        # Reset all the environments
        self.dc_state, self.dc_info = self.dc_env.reset()
        bat_s, self.bat_info = self.bat_env.reset()
                
        current_cpu_workload = 0.0  #self.workload_m.get_current_workload()
        current_gpu_workload = 0.0 
        self.dc_env.update_workload(current_cpu_workload)
        self.dc_env.update_gpu_workload(current_gpu_workload)

        # Update ci in the battery environment
        self.bat_env.update_ci(ci_i_denorm, ci_i_future[0])

        # States should be a dictionary with agent names as keys and their observations as values
        states = {}
        self.infos = {}
        # Update states and infos considering the agents defined in the environment config self.agents.
        if "agent_ls" in self.agents:
            states["agent_ls"] = self.ls_state
        if "agent_dc" in self.agents:
            states["agent_dc"] = self.dc_state
        if "agent_bat" in self.agents:
            states["agent_bat"] = self.bat_state

        # Prepare the infos dictionary with common and individual agent information
        self.infos = {
            'agent_dc': self.dc_info,
            'agent_bat': self.bat_info,
            '__common__': {
                'time': t_i,
                'cpu_workload': current_cpu_workload,
                'gpu_workload': current_gpu_workload,
                'weather': temp,
                'ci': ci_i,
                'ci_future': ci_i_future,
            }
        }
        
        
        # available_actions = None
        
        return states
    
    def step(self, action_dict, logger):
        """
        Step the environment.

        Args:
            action_dict: Dictionary of actions of each agent defined in self.agents.
  
        Returns:
            obs (dict): Dictionary of observations/states.
            rews (dict): Dictionary of rewards.
            terminated (dict): Dictionary of terminated flags.
            truncated (dict): Dictionary of truncated flags.
            infos (dict): Dictionary of infos.
        """
        obs, rew, terminateds, truncateds, info = {}, {}, {}, {}, {}
        terminateds["__all__"] = False
        truncateds["__all__"] = False
        
        # Perform actions for each agent and update their respective environments
        self._perform_actions(action_dict)
    
        # Step the managers (time, workload, weather, CI) (t+1)
        day, hour, t_i = self.t_m.step()
        # workload = self.workload_m.step()
        temp, norm_temp, wet_bulb, norm_wet_bulb = self.weather_manager.step()
        ci_i, ci_i_future, ci_i_denorm = self.ci_manager.step()
        price_i = self.price_manager.step()
        
        # New logic for the task execution scheduler
        self.current_hour = hour

        # **1. Release resources from completed tasks**
        finished_tasks = self.release_resources(self.current_time_task, logger)

        num_tasks_assigned = 0
        routed_tasks_this_step = []
        # **2. Try scheduling pending tasks (FIFO order)**
        for _ in range(len(self.pending_tasks)):  # Process each task once
            task = self.pending_tasks.popleft()  # Take the first task from the queue
            scheduled = self.try_to_schedule_task(task, self.current_time_task, logger)  # Let schedule_task() handle scheduling or re-queuing
            if scheduled:
                num_tasks_assigned += 1
                routed_tasks_this_step.append(task)


        # **3. Log resource utilization**
        used_cores = round(self.total_cores, 6) - round(self.available_cores, 6)
        used_gpu = round(self.total_gpus, 6) - round(self.available_gpus, 6)
        used_mem = round(self.total_mem, 6) - round(self.available_mem, 6)

        # Convert used_cores => HPC environment usage
        # e.g. self.dc_env.set_shifted_wklds(used_cores / self.total_cores) or similar
        # HPC environment can produce the final usage metrics
        # I need a value between 0 and 1 for the workload.
        # At this time, we are only focused on the cpu usage.
        cpu_workload = used_cores / self.total_cores
        gpu_workload = used_gpu / self.total_gpus
        # print(f"[{self.current_time_task}] DC:{self.dc_id} Running: {len(self.running_tasks)}, Pending: {len(self.pending_tasks)}")
        if logger:
            logger.info(f"[{self.current_time_task}] DC:{self.dc_id} Running: {len(self.running_tasks)}, Pending: {len(self.pending_tasks)}")

        # Update environment states with new values from managers
        self._update_environments(cpu_workload, gpu_workload, temp, wet_bulb, ci_i_denorm, ci_i_future, day, hour)

        # Create observations for the next step based on updated environment states
        # Populate observation dictionary based on updated states
        obs = self._populate_observation_dict()

        # Update the self.infos dictionary, similar to how it's done in the reset method
        self.infos = {
            'agent_dc': self.dc_info,
            'agent_bat': self.bat_info,
            '__common__': {
                'time': t_i,
                # 'workload': workload,
                'weather': temp,
                'ci': ci_i_denorm,
                'price_USD_kwh': price_i,
                'routed_tasks_this_step': routed_tasks_this_step,
            }
        }
        
        sla_stats = {
                    "met": 0,
                    "violated": 0,
                    }

        for task in finished_tasks:
            if task.sla_met:
                sla_stats["met"] += 1
            else:
                sla_stats["violated"] += 1
        
        # Calculate percentages
        cpu_util = used_cores / self.total_cores
        gpu_util = used_gpu / self.total_gpus
        mem_util = used_mem / self.total_mem

        # Compute number of tasks
        running_count = len(self.running_tasks)
        pending_count = len(self.pending_tasks)

        # Estimate energy cost
        energy_kwh = self.bat_info.get("bat_total_energy_with_battery_KWh", 0)
        energy_cost_USD = energy_kwh * price_i/1000  # Assuming price_i is in $ per kWh
        energy_ci = self.bat_info.get("bat_avg_CI", 0)  # Average carbon intensity in gCO₂eq/kWh
        # Estimate CO₂ emissions, ci_i is in gCO₂eq/kWh
        carbon_emissions_kg = energy_kwh * energy_ci / 1000  # Convert gCO₂eq to kgCO₂eq

        # Add to common info
        self.infos["__common__"].update({
            "cpu_util_percent": cpu_util * 100,
            "gpu_util_percent": gpu_util * 100,
            "mem_util_percent": mem_util * 100,

            "running_tasks": running_count,
            "pending_tasks": pending_count,
            "tasks_assigned": num_tasks_assigned,

            # "dc_total_power_kW": self.dc_info.get("dc_total_power_kW", None),
            "energy_consumption_kwh": energy_kwh,

            "energy_cost_USD": energy_cost_USD,
            "carbon_emissions_kg": carbon_emissions_kg,
            "__sla__": sla_stats,
        })

        return obs, rew, terminateds, truncateds, self.infos


    def _perform_actions(self, action_dict):
        # Use fixed "do nothing" actions:
        # DO_NOTHING_LOAD_SHIFTING = 1
        DO_NOTHING_HVAC = 1
        DO_NOTHING_BATTERY = 2

        # For load shifting environment:
        # self.ls_state, _, self.ls_terminated, self.ls_truncated, self.ls_info = self.ls_env.step(DO_NOTHING_LOAD_SHIFTING)

        # For HVAC / data center environment:
        self.dc_state, _, self.dc_terminated, self.dc_truncated, self.dc_info = self.dc_env.step(DO_NOTHING_HVAC)

        # For battery environment:
        self.bat_env.set_dcload(self.dc_info['dc_total_power_kW'] / 1e3)
        self.bat_state, _, self.bat_terminated, self.bat_truncated, self.bat_info = self.bat_env.step(DO_NOTHING_BATTERY)



    def _update_environments(self, workload, gpu_workload, temp, wet_bulb, ci_i_denorm, ci_i_future, current_day, current_hour):
        """Update the environment states based on the manager's outputs."""
        # self.ls_env.update_workload(workload)
        # self.ls_env.update_current_date(current_day, current_hour)
        self.dc_env.set_ambient_temp(temp, wet_bulb)
        self.dc_env.update_workload(workload)
        self.dc_env.update_gpu_workload(gpu_workload)
        self.bat_env.update_ci(ci_i_denorm, ci_i_future[0])


    def _populate_observation_dict(self):
        """Generate the observation dictionary for all agents."""
        obs = {}
        if "agent_ls" in self.agents:
            obs['agent_ls'] = self.ls_state
        if "agent_dc" in self.agents:
            obs['agent_dc'] = self.dc_state
        if "agent_bat" in self.agents:
            obs['agent_bat'] = self.bat_state
        return obs

    
    def state(self):
        """
        Get the state of the environment.

        Returns:
            np.ndarray: State of the environment.
        """
        print('Calling the method state() of SustainDC')
        states = tuple(
            self.scenario.observation(  # pylint: disable=no-member
                self.world.agents[self._index_map[agent]], self.world  # pylint: disable=no-member
            ).astype(np.float32)
            for agent in self.possible_agents  # pylint: disable=no-member
        )
        return np.concatenate(states, axis=None)

    def _update_current_time_task(self, current_time):
        """
        Update the current time of the task.
        """
        self.current_time_task = current_time
<|MERGE_RESOLUTION|>--- conflicted
+++ resolved
@@ -81,14 +81,8 @@
 
         # self.ls_env = make_ls_env(month=self.month, test_mode=self.evaluation_mode, n_vars_ci=n_vars_ci, 
         #                           n_vars_energy=n_vars_energy, n_vars_battery=n_vars_battery, queue_max_len=1000)
-<<<<<<< HEAD
-        self.dc_env, _ = make_dc_env(month=self.month, location=self.location, max_bat_cap_Mw=self.max_bat_cap_Mw, use_ls_cpu_load=True, 
-                                             datacenter_capacity_mw=self.datacenter_capacity_mw, dc_config_file=self.dc_config_file, add_cpu_usage=False,
-                                             total_cores=self.total_cores, total_gpus=self.total_gpus, total_mem=self.total_mem)
-=======
         self.dc_env, _ = make_dc_env(month=self.month, location=self.location, dc_memory=self.available_mem, max_bat_cap_Mw=self.max_bat_cap_Mw, use_ls_cpu_load=True, 
                                              datacenter_capacity_mw=self.datacenter_capacity_mw, dc_config_file=self.dc_config_file, add_cpu_usage=False)
->>>>>>> f07a0216
         self.bat_env = make_bat_fwd_env(month=self.month, max_bat_cap_Mwh=self.dc_env.ranges['max_battery_energy_Mwh'], 
                                         max_dc_pw_MW=10, 
                                         dcload_max=10,
@@ -103,7 +97,6 @@
         self.observation_space = []
         self.action_space = []
 
-<<<<<<< HEAD
         # Get resource capacities from config, provide default values if not specified
         self.total_cores = env_config.get('total_cores', 2000)
         self.total_gpus = env_config.get('total_gpus', 220)
@@ -114,8 +107,6 @@
         self.available_gpus = self.total_gpus
         self.available_mem = self.total_mem
 
-=======
->>>>>>> f07a0216
         # Running & Pending Task Queues
         self.running_tasks = []
         self.pending_tasks = deque()
