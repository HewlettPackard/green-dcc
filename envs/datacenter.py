import os
import numpy as np

class CPU():

    def __init__(self, full_load_pwr = None, idle_pwr = None, cpu_config = None): 
        """CPU class in charge of the energy consumption and termal calculations of the individuals CPUs
            in a Rack.

        Args:
            full_load_pwr (float, optional): Power at full capacity.
            idle_pwr (float, optional): Power while idle.
            cpu_config (config): Configuration for the DC.
        """
        self.cpu_config = cpu_config
        
        self.full_load_pwr = full_load_pwr  if not None else self.cpu_config.HP_PROLIANT[0]
        self.idle_pwr = idle_pwr if not None else self.cpu_config.HP_PROLIANT[1]

        self.m_cpu = None
        self.c_cpu = None
        self.m_itfan = None
        self.c_itfan = None
        self.cpu_curve1()
        self.itfan_curve2()
        
        self.v_fan = None  # needed later for calculating outlet temperature
        self.itfan_v_ratio_at_inlet_temp = None
        self.total_DC_full_load = None

    def cpu_curve1(self,):
        """
        initialize the  cpu power ratio curve at different IT workload ratios as a function of inlet temperatures [3]
        """
        # curve parameters at lowest ITE utilization 0%
        self.m_cpu  = (self.cpu_config.CPU_POWER_RATIO_UB[0]-self.cpu_config.CPU_POWER_RATIO_LB[0])/(self.cpu_config.INLET_TEMP_RANGE[1]-self.cpu_config.INLET_TEMP_RANGE[0])
        self.c_cpu  = self.cpu_config.CPU_POWER_RATIO_UB[0] - self.m_cpu*self.cpu_config.INLET_TEMP_RANGE[1]
        # max vertical shift in power ratio curve at a given point in inlet temperature for 100% change in ITE input load pct
        self.ratio_shift_max_cpu = self.cpu_config.CPU_POWER_RATIO_LB[1] - self.cpu_config.CPU_POWER_RATIO_LB[0]

    def itfan_curve2(self,):
        """
        initialize the itfan velocity ratio curve at different IT workload ratios as a function of inlet temperatures [3]
        """
        # curve parameters at ITE utilization 25%
        self.m_itfan = (self.cpu_config.IT_FAN_AIRFLOW_RATIO_UB[0]-self.cpu_config.IT_FAN_AIRFLOW_RATIO_LB[0])/(self.cpu_config.INLET_TEMP_RANGE[1]-self.cpu_config.INLET_TEMP_RANGE[0])
        self.c_itfan =  self.cpu_config.IT_FAN_AIRFLOW_RATIO_UB[0] - self.m_itfan*self.cpu_config.INLET_TEMP_RANGE[1]
        # max vertical shift in fan flow ratio curve at a given point for 75% change in ITE input load pct
        self.ratio_shift_max_itfan = self.cpu_config.IT_FAN_AIRFLOW_RATIO_LB[1] - self.cpu_config.IT_FAN_AIRFLOW_RATIO_LB[0]

    # def compute_instantaneous_cpu_pwr(self, inlet_temp, ITE_load_pct):
    #     """Calculate the power consumption of the CPUs at the current step

    #     Args:
    #         inlet_temp (float): Room temperature
    #         ITE_load_pct (float): Current CPU usage

    #     Returns:
    #         cpu_power (float): Current CPU power usage
    #     """
    #     assert ((inlet_temp>self.cpu_config.INLET_TEMP_RANGE[0]) & (inlet_temp<self.cpu_config.INLET_TEMP_RANGE[1])), f"Server Inlet Temp Outside 16C - 28C range. Current Val {inlet_temp}"
    #     base_cpu_power_ratio = self.m_cpu*inlet_temp + self.c_cpu
    #     cpu_power_ratio_at_inlet_temp = base_cpu_power_ratio + self.ratio_shift_max_cpu*(ITE_load_pct/100)
    #     cpu_power = max(self.idle_pwr, self.full_load_pwr*cpu_power_ratio_at_inlet_temp)

    #     return cpu_power
    
    # def compute_instantaneous_fan_pwr(self, inlet_temp, ITE_load_pct):
    #     """Calculate the power consumption of the Fans of the IT equipment at the current step

    #     Args:
    #         inlet_temp (float): Room temperature
    #         ITE_load_pct (float): Current CPU usage

    #     Returns:
    #         cpu_power (float): Current Fans power usage
    #     """
    #     assert ((inlet_temp>self.cpu_config.INLET_TEMP_RANGE[0]) & (inlet_temp<self.cpu_config.INLET_TEMP_RANGE[1])), f"Server Inlet Temp Outside 18C - 27C range. Current Val {inlet_temp}"
    #     base_itfan_v_ratio = self.m_itfan*inlet_temp + self.c_itfan
    #     self.itfan_v_ratio_at_inlet_temp = base_itfan_v_ratio + self.ratio_shift_max_itfan*(ITE_load_pct/100)

    #     # if ITE_load_pct >= 25.0:
    #     #     base_itfan_v_ratio = self.m_itfan*inlet_temp + self.c_itfan
    #     #     itfan_v_ratio_at_inlet_temp = base_itfan_v_ratio + self.ratio_shift_max_itfan*((ITE_load_pct-0.0)/100)
    #     # else:
    #     #     S = self.cpu_config.INLET_TEMP_RANGE[1]*(1-(ITE_load_pct/25.0))+(ITE_load_pct/25.0)*self.cpu_config.INLET_TEMP_RANGE[0]
    #     #     itfan_v_ratio_at_inlet_temp = max(0.0, self.m_itfan*(inlet_temp-S))
        
    #     itfan_pwr = self.cpu_config.ITFAN_REF_P * (self.itfan_v_ratio_at_inlet_temp/self.cpu_config.ITFAN_REF_V_RATIO)**3  # [4] Eqn (3)

    #     self.v_fan = self.cpu_config.IT_FAN_FULL_LOAD_V*self.itfan_v_ratio_at_inlet_temp

    #     return itfan_pwr
    
class Rack():

    def __init__(self, CPU_config_list, max_W_per_rack = 10000,rack_config = None):  # [3] Table 2 Mid-tier data center
        """Defines the rack as a collection of CPUs

        Args:
            CPU_config_list (config): CPU configuration
            max_W_per_rack (int): Maximun power allowed for a whole rack. Defaults to 10000.
            rack_config (config): Rack configuration. Defaults to None.
        """
        
        self.rack_config = rack_config
        
        self.CPU_list = []
        self.current_rack_load = 0
        for CPU_config in CPU_config_list:
            self.CPU_list.append(CPU(full_load_pwr = CPU_config['full_load_pwr'], idle_pwr = CPU_config['idle_pwr'], cpu_config = self.rack_config))
            self.current_rack_load += self.CPU_list[-1].full_load_pwr
            if self.current_rack_load>= max_W_per_rack:
                self.CPU_list.pop()
                break
            
        self.num_CPUs = len(self.CPU_list)
        self.cpu_and_fan_init()
        self.v_fan_rack = None  # will be later pointing to a 1d np array whose shape is the number of cpus in the rack class
  
    def cpu_and_fan_init(self,):
        
        #common to both cpu and fan 
        inlet_temp_lb,inlet_temp_ub =[],[]
        
        # only for cpu
        m_cpu,c_cpu,ratio_shift_max_cpu,\
            idle_pwr, full_load_pwr = [],[],[],[],[]
            
        # only for it fan
        m_itfan,c_itfan,ratio_shift_max_itfan,\
        ITFAN_REF_P,ITFAN_REF_V_RATIO,IT_FAN_FULL_LOAD_V = \
            [],[],[],[],[],[]
        self.m_coefficient = 10 #1 -> 10 
        self.c_coefficient = 4 #1 -> 5
        self.it_slope = 20 #100 -> 20
        self.m_coefficient = 10
        self.c_coefficient = 5
        self.it_slope = 20
            
        for CPU_item in self.CPU_list:
            
            #common to both cpu and fan
            inlet_temp_lb.append(CPU_item.cpu_config.INLET_TEMP_RANGE[0])
            inlet_temp_ub.append(CPU_item.cpu_config.INLET_TEMP_RANGE[1])
            
            # only for cpu
            m_cpu.append(CPU_item.m_cpu)
            c_cpu.append(CPU_item.c_cpu)
            ratio_shift_max_cpu.append(CPU_item.ratio_shift_max_cpu)
            idle_pwr.append(CPU_item.idle_pwr)
            full_load_pwr.append(CPU_item.full_load_pwr)
            
            # only for itfan
            m_itfan.append(CPU_item.m_itfan)
            c_itfan.append(CPU_item.c_itfan)
            ratio_shift_max_itfan.append(CPU_item.ratio_shift_max_itfan)
            ITFAN_REF_P.append(CPU_item.cpu_config.ITFAN_REF_P)
            ITFAN_REF_V_RATIO.append(CPU_item.cpu_config.ITFAN_REF_V_RATIO)
            IT_FAN_FULL_LOAD_V.append(CPU_item.cpu_config.IT_FAN_FULL_LOAD_V)
            
            
        # commont to both cpu and itfan
        self.inlet_temp_lb,self.inlet_temp_ub =np.array(inlet_temp_lb),\
                                    np.array(inlet_temp_ub)
        
        # only for cpu
        self.m_cpu,self.c_cpu,self.ratio_shift_max_cpu,\
            self.idle_pwr, self.full_load_pwr = \
                                    np.array(m_cpu),np.array(c_cpu),\
                                    np.array(ratio_shift_max_cpu),\
                                    np.array(idle_pwr), np.array(full_load_pwr)
        
        # only for itfan
        self.m_itfan,self.c_itfan,self.ratio_shift_max_itfan,\
        self.ITFAN_REF_P,self.ITFAN_REF_V_RATIO,self.IT_FAN_FULL_LOAD_V = \
            np.array(m_itfan),np.array(c_itfan),np.array(ratio_shift_max_itfan),\
            np.array(ITFAN_REF_P),np.array(ITFAN_REF_V_RATIO),np.array(IT_FAN_FULL_LOAD_V) 
            
    def compute_instantaneous_pwr(self,inlet_temp, ITE_load_pct):
        """Calculate the power consumption of the whole rack at the current step

        Args:
            inlet_temp (float): Room temperature
            ITE_load_pct (float): Current CPU usage

        Returns:
            cpu_power (float): Current CPU power usage
        """
        # Assuming that all CPUs have the same parameters
        cpu = self.CPU_list[0]
        tot_cpu_pwr = cpu.compute_instantaneous_cpu_pwr(inlet_temp, ITE_load_pct)*self.num_CPUs

        tot_itfan_pwr = []
        for CPU_item in self.CPU_list:
            tot_itfan_pwr.append(CPU_item.compute_instantaneous_fan_pwr(inlet_temp, ITE_load_pct))

        return tot_cpu_pwr, np.array(tot_itfan_pwr).sum()

    def compute_instantaneous_pwr_vecd(self, inlet_temp, ITE_load_pct):
        
        # CPU                                    
        base_cpu_power_ratio = (self.m_cpu+0.05)*inlet_temp + self.c_cpu
        cpu_power_ratio_at_inlet_temp = base_cpu_power_ratio + self.ratio_shift_max_cpu*(ITE_load_pct/100)
        temp_arr = np.concatenate((self.idle_pwr.reshape(1,-1),
                                   (self.full_load_pwr*cpu_power_ratio_at_inlet_temp).reshape(1,-1)),
                                  axis=0)
        cpu_power = np.max(temp_arr,axis=0)
        
        # itfan
        base_itfan_v_ratio = self.m_itfan*self.m_coefficient*inlet_temp + self.c_itfan*self.c_coefficient
        itfan_v_ratio_at_inlet_temp = base_itfan_v_ratio + self.ratio_shift_max_itfan*(ITE_load_pct/self.it_slope)
        itfan_pwr = self.ITFAN_REF_P * (itfan_v_ratio_at_inlet_temp/self.ITFAN_REF_V_RATIO)  # [4] Eqn (3)
        self.v_fan_rack = self.IT_FAN_FULL_LOAD_V*itfan_v_ratio_at_inlet_temp
        
        return np.sum(cpu_power), np.sum(itfan_pwr)

    def get_average_rack_fan_v(self,):
        """Calculate the average fan velocity for each rack
        Returns:
            (float): Average fan flow rate for the rack
        """
            
        return np.sum(self.v_fan_rack)
    
    def get_total_rack_fan_v(self,):
        """Calculate the total fan velocity for each rack
        Returns:
            (float): Average fan flow rate for the rack
        """
        return np.sum(self.v_fan_rack)
    
    
    def get_current_rack_load(self,):
        """Returns the total power consumption of the rack

        Returns:
            float: Total power consumption of the rack
        """
        return self.current_rack_load

    def clamp_supply_approach_temp(self,supply_approach_temperature):
        """Returns the clamped delta/ supply approach temperature between the range [3.8, 5.3]

        Returns:
            float: Supply approach temperature
        """
        return max(3.8, min(supply_approach_temperature, 5.3))
    
class DataCenter_ITModel():

    def __init__(self, num_racks, rack_supply_approach_temp_list, rack_CPU_config, max_W_per_rack = 10000, DC_ITModel_config = None, chiller_sizing = False) -> None:
        """Creates the DC from a giving DC configuration

        Args:
            num_racks (int): Number of racks in the DC
            rack_supply_approach_temp_list (list[float]): models the supply approach temperature for each rack based on geometry and estimated from CFD
            rack_CPU_config (list[list[dict]]): A list of lists where each list is associated with a rack. 
            It is a list of dictionaries with their full load and idle load values in W
            chiller_sizing (bool): Whether to perform Chiller Power Sizing
        """
        self.DC_ITModel_config = DC_ITModel_config
        self.racks_list = []
        self.rack_supply_approach_temp_list = rack_supply_approach_temp_list
        self.rack_CPU_config = rack_CPU_config
        
        self.rackwise_inlet_temp = []
        
        for _, CPU_config_list in zip(range(num_racks),self.rack_CPU_config):
            self.racks_list.append(Rack(CPU_config_list, max_W_per_rack = max_W_per_rack, rack_config=self.DC_ITModel_config))
        
        self.total_datacenter_full_load()
        
        self.tower_flow_rate = np.round(DC_ITModel_config.CT_WATER_FLOW_RATE * 3600, 4)  # m³/hr
        self.hot_water_temp = None  # °C
        self.cold_water_temp = None  # °C
        self.wet_bulb_temp = None  # °C
        self.cycles_of_concentration = 5
        self.drift_rate = 0.01
        
        
        
    def compute_datacenter_IT_load_outlet_temp(self,ITE_load_pct_list, CRAC_setpoint):
        
        """Calculate the average outlet temperature of all the racks

        Args:
            ITE_load_pct_list (List[float]): CPU load for each rack
            CRAC_setpoint (float): CRAC setpoint

        Returns:
            rackwise_cpu_pwr (List[float]): Rackwise CPU power usage
            rackwise_itfan_pwr (List[float]):  Rackwise IT fan power usage
            rackwise_outlet_temp (List[float]): Rackwise outlet temperature
        """

        rackwise_cpu_pwr = [] 
        rackwise_itfan_pwr = []
        rackwise_outlet_temp = []
        rackwise_inlet_temp = []
        
        for rack, rack_supply_approach_temp, ITE_load_pct \
                                in zip(self.racks_list, self.rack_supply_approach_temp_list, ITE_load_pct_list):
            #clamp supply approach temperatures
            rack_supply_approach_temp = rack.clamp_supply_approach_temp(rack_supply_approach_temp)
            rack_inlet_temp = rack_supply_approach_temp + CRAC_setpoint 
            rackwise_inlet_temp.append(rack_inlet_temp)
            rack_cpu_power, rack_itfan_power = rack.compute_instantaneous_pwr_vecd(rack_inlet_temp,ITE_load_pct)
            rackwise_cpu_pwr.append(rack_cpu_power)
            rackwise_itfan_pwr.append(rack_itfan_power)
            rackwise_outlet_temp.append((rack_inlet_temp + (rack_cpu_power+rack_itfan_power)/(self.DC_ITModel_config.C_AIR*self.DC_ITModel_config.RHO_AIR*(rack.get_total_rack_fan_v()))))
            # rackwise_outlet_temp.append(
            #                     rack_inlet_temp + \
            #                     (rack_cpu_power+rack_itfan_power)/(self.DC_ITModel_config.C_AIR*self.DC_ITModel_config.RHO_AIR*rack.get_total_rack_fan_v())
            #                     )
        self.rackwise_inlet_temp = rackwise_inlet_temp
            
        return rackwise_cpu_pwr, rackwise_itfan_pwr, rackwise_outlet_temp
    
    def total_datacenter_full_load(self,):
        """Calculate the total DC IT(IT CPU POWER + IT FAN POWER) power consumption
        """
        x = [rack_item.get_current_rack_load() for rack_item in self.racks_list]
        self.total_DC_full_load = sum(x)

    def calculate_cooling_tower_water_usage(self):
        """
        Calculate the estimated water usage of the cooling tower.

        This function uses the attributes set in the class to estimate the water usage based 
        [Sharma, R.K., Shah, A., Bash, C.E., Christian, T., & Patel, C.D. (2009). Water efficiency management in datacenters: Metrics and methodology. 2009 IEEE International Symposium on Sustainable Systems and Technology, 1-6.]
        [Mohammed Shublaq, Ahmad K. Sleiti., (2020).  Experimental analysis of water evaporation losses in cooling towers using filters]
        https://spxcooling.com/water-calculator/
        """
        # We're assuming m³/hr, which is standard

        # Calculate the range (difference between hot and cold water temperature)
        range_temp = self.hot_water_temp - self.cold_water_temp
        
        y_intercept = 0.3528 * range_temp + 0.101
        
        # The water usage estimation formula would need to be derived from the graph you provided.
        
        norm_water_usage = 0.044 * self.wet_bulb_temp + y_intercept
        
        water_usage = np.clip(norm_water_usage, 0, None)
        
        water_usage += water_usage * self.drift_rate  # adjust for drift

        # Convert m³/hr to the desired unit (e.g., liters per 15 minutes) if necessary
        # There are 1000 liters in a cubic meter. There are 4 15-minute intervals in an hour.
        water_usage_liters_per_15min = np.round((water_usage * 1000) / 4, 4)

        return water_usage_liters_per_15min


def calculate_HVAC_power(CRAC_setpoint, avg_CRAC_return_temp, ambient_temp, data_center_full_load, DC_Config, ctafr=None):
    """Calculate the HVAV power attributes

        Args:
            CRAC_Setpoint (float): The control action
            avg_CRAC_return_temp (float): The average of the temperatures from all the Racks + their corresponding return approach temperature (Delta)
            ambient_temp (float): outside air temperature
            data_center_full_load (float): total data center capacity

        Returns:
            CRAC_Fan_load (float): CRAC fan power
            CT_Fan_pwr (float):  Cooling tower fan power
            CRAC_cooling_load (float): CRAC cooling load
            Compressor_load (float): Chiller compressor load
        """

    m_sys = DC_Config.RHO_AIR * DC_Config.CRAC_SUPPLY_AIR_FLOW_RATE_pu * data_center_full_load
    CRAC_cooling_load = m_sys*DC_Config.C_AIR*max(0.0,avg_CRAC_return_temp-CRAC_setpoint) 
    CRAC_Fan_load = DC_Config.CRAC_FAN_REF_P*(DC_Config.CRAC_SUPPLY_AIR_FLOW_RATE_pu/DC_Config.CRAC_REFRENCE_AIR_FLOW_RATE_pu)**3  
    Compressor_load = CRAC_cooling_load/DC_Config.CHILLER_COP

    #compute chilled water pump power
    power_consumed_CW = (DC_Config.CW_PRESSURE_DROP*DC_Config.CW_WATER_FLOW_RATE)/DC_Config.CW_PUMP_EFFICIENCY
    
    #compute Cooling tower pump power
    power_consumed_CT = (DC_Config.CT_PRESSURE_DROP*DC_Config.CT_WATER_FLOW_RATE)/DC_Config.CT_PUMP_EFFICIENCY

    if ambient_temp < 5:
        return CRAC_Fan_load, 0.0, CRAC_cooling_load, Compressor_load, power_consumed_CW, power_consumed_CT

    Cooling_tower_air_delta = max(50 - (ambient_temp-CRAC_setpoint), 1) 
    m_air = CRAC_cooling_load/(DC_Config.C_AIR*Cooling_tower_air_delta) 
    v_air = m_air/DC_Config.RHO_AIR
    
    # Cooling Tower Reference Air FlowRate
    if ctafr is None:
        ctafr = DC_Config.CT_REFRENCE_AIR_FLOW_RATE
<<<<<<< HEAD
    CT_Fan_pwr = DC_Config.CT_FAN_REF_P*(max(v_air/ctafr),1)**3
=======
        
    CT_Fan_pwr = DC_Config.CT_FAN_REF_P*(max(v_air/ctafr, 1))**3
>>>>>>> 4c60af28
        
    return CRAC_Fan_load, CT_Fan_pwr, CRAC_cooling_load, Compressor_load, power_consumed_CW, power_consumed_CT

def chiller_sizing(DC_Config, min_CRAC_setpoint=16, max_ambient_temp=40.0):
    
    dc = DataCenter_ITModel(num_racks=DC_Config.NUM_RACKS,
                            rack_supply_approach_temp_list=DC_Config.RACK_SUPPLY_APPROACH_TEMP_LIST,
                            rack_CPU_config=DC_Config.RACK_CPU_CONFIG,
                            max_W_per_rack=DC_Config.MAX_W_PER_RACK,
                            DC_ITModel_config=DC_Config)
    
    cpu_load = 100.0
    ITE_load_pct_list = [cpu_load for i in range(DC_Config.NUM_RACKS)]
    
    rackwise_cpu_pwr, rackwise_itfan_pwr, rackwise_outlet_temp = \
                        dc.compute_datacenter_IT_load_outlet_temp(ITE_load_pct_list=ITE_load_pct_list, CRAC_setpoint=min_CRAC_setpoint)
                        
    avg_CRAC_return_temp = calculate_avg_CRAC_return_temp(rack_return_approach_temp_list=DC_Config.RACK_RETURN_APPROACH_TEMP_LIST,
                                                                         rackwise_outlet_temp=rackwise_outlet_temp)
    
    data_center_total_ITE_Load = sum(rackwise_cpu_pwr) + sum(rackwise_itfan_pwr)
    
    m_sys = DC_Config.RHO_AIR * DC_Config.CRAC_SUPPLY_AIR_FLOW_RATE_pu * data_center_total_ITE_Load
    
    CRAC_cooling_load = m_sys*DC_Config.C_AIR*max(0.0, avg_CRAC_return_temp-min_CRAC_setpoint) 
    Cooling_tower_air_delta = max(50 - (max_ambient_temp-min_CRAC_setpoint), 1)  
    
    m_air = CRAC_cooling_load/(DC_Config.C_AIR*Cooling_tower_air_delta) 
    
    # Cooling Tower Reference Air FlowRate
    ctafr = m_air/DC_Config.RHO_AIR
    
    # Assuming that the HVAC consumes 43% of energy on a datacenter, and the rest is IT
    CT_rated_load = data_center_total_ITE_Load * (43/(100-43))
    
    return ctafr, CT_rated_load
    
def calculate_avg_CRAC_return_temp(rack_return_approach_temp_list,rackwise_outlet_temp):   
    """Calculate the CRAC return air temperature

        Args:
            rack_return_approach_temp_list (List[float]): The delta change in temperature from each rack to the CRAC unit
            rackwise_outlet_temp (float): The outlet temperature of each rack
        Returns:
            (float): CRAC return air temperature
        """
    n = len(rack_return_approach_temp_list)
    return sum([i + j for i,j in zip(rack_return_approach_temp_list,rackwise_outlet_temp)])/n  # CRAC return is averaged across racks


"""
References:
[1]: Postema, Björn Frits. "Energy-efficient data centres: model-based analysis of power-performance trade-offs." (2018).
[2]: Raghunathan, S., & Vk, M. (2014). Power management using dynamic power state transitions and dynamic voltage frequency
     scaling controls in virtualized server clusters. Turkish Journal of Electrical Engineering and Computer Sciences, 24(4). doi: 10.3906/elk-1403-264
[3]: Sun, Kaiyu, et al. "Prototype energy models for data centers." Energy and Buildings 231 (2021): 110603.
[4]: Breen, Thomas J., et al. "From chip to cooling tower data center modeling: Part I influence of server inlet temperature and temperature 
     rise across cabinet." 2010 12th IEEE Intersociety Conference on Thermal and Thermomechanical Phenomena in Electronic Systems. IEEE, 2010.
[5]: https://h2ocooling.com/blog/look-cooling-tower-fan-efficiences/#:~:text=The%20tower%20has%20been%20designed,of%200.42%20inches%20of%20water.
"""<|MERGE_RESOLUTION|>--- conflicted
+++ resolved
@@ -391,12 +391,7 @@
     # Cooling Tower Reference Air FlowRate
     if ctafr is None:
         ctafr = DC_Config.CT_REFRENCE_AIR_FLOW_RATE
-<<<<<<< HEAD
     CT_Fan_pwr = DC_Config.CT_FAN_REF_P*(max(v_air/ctafr),1)**3
-=======
-        
-    CT_Fan_pwr = DC_Config.CT_FAN_REF_P*(max(v_air/ctafr, 1))**3
->>>>>>> 4c60af28
         
     return CRAC_Fan_load, CT_Fan_pwr, CRAC_cooling_load, Compressor_load, power_consumed_CW, power_consumed_CT
 
